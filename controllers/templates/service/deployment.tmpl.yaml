--- conflicted
+++ resolved
@@ -99,15 +99,11 @@
                   name: {{ .Instance.Spec.Storage.DatabaseConfigurations }}
                   key: databaseName
             - name: QUARKUS_DATASOURCE_JDBC_URL
-<<<<<<< HEAD
-              value: "jdbc:${QUARKUS_DATASOURCE_DB_KIND}://${DATABASE_SERVICE}:${DATABASE_PORT}/${DATABASE_NAME}"
-=======
             {{ if .UseDBTLSCerts }}
               value: "jdbc:${QUARKUS_DATASOURCE_DB_KIND}://${DATABASE_SERVICE}:${DATABASE_PORT}/trustyai_database?sslMode=verify-ca&serverSslCert=/etc/tls/db/tls.crt"
             {{ else }}
               value: "jdbc:${QUARKUS_DATASOURCE_DB_KIND}://${DATABASE_SERVICE}:${DATABASE_PORT}/trustyai_database"
             {{ end }}
->>>>>>> d552762e
             - name: SERVICE_DATA_FORMAT
               value: "HIBERNATE"
             - name: QUARKUS_DATASOURCE_GENERATION
