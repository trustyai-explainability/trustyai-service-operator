--- conflicted
+++ resolved
@@ -62,65 +62,14 @@
 )
 
 const (
-<<<<<<< HEAD
-	name          = "example-trustyai-service"
-	namespace     = "trustyai"
-	configMapName = "oauth-config"
-=======
 	defaultServiceName = "example-trustyai-service"
 	operatorNamespace  = "system"
->>>>>>> 16d6c801
 )
 
 func TestAPIs(t *testing.T) {
 	RegisterFailHandler(Fail)
 
 	RunSpecs(t, "Controller Suite")
-}
-
-func createOAuthConfigMaps(k8sClient client.Client, namespace string) error {
-	proxyTLSData := map[string]string{
-		"tls.crt": "example-tls-certificate-data",
-		"tls.key": "example-tls-key-data",
-	}
-	oauthConfigData := map[string]string{
-		"config.yaml": "example-config-data",
-	}
-	oauthClientData := map[string]string{
-		"client.yaml": "example-client-data",
-	}
-	configMaps := []corev1.ConfigMap{
-		{
-			ObjectMeta: metav1.ObjectMeta{
-				Name:      "proxy-tls",
-				Namespace: namespace,
-			},
-			Data: proxyTLSData,
-		},
-		{
-			ObjectMeta: metav1.ObjectMeta{
-				Name:      "oauth-config",
-				Namespace: namespace,
-			},
-			Data: oauthConfigData,
-		},
-		{
-			ObjectMeta: metav1.ObjectMeta{
-				Name:      "oauth-client",
-				Namespace: namespace,
-			},
-			Data: oauthClientData,
-		},
-	}
-
-	for _, configMap := range configMaps {
-		err := k8sClient.Create(context.TODO(), &configMap)
-		if err != nil {
-			return fmt.Errorf("failed to create ConfigMap %s: %w", configMap.Name, err)
-		}
-	}
-
-	return nil
 }
 
 func createDefaultCR(namespaceCurrent string) *trustyaiopendatahubiov1alpha1.TrustyAIService {
@@ -440,215 +389,4 @@
 	By("tearing down the test environment")
 	err := testEnv.Stop()
 	Expect(err).NotTo(HaveOccurred())
-<<<<<<< HEAD
-})
-
-var _ = Describe("TrustyAI operator", func() {
-
-	Context("Testing deployment with defaults and no InferenceService", func() {
-		var instance *trustyaiopendatahubiov1alpha1.TrustyAIService
-		BeforeEach(func() {
-			Eventually(func() error {
-				return createMockPV(ctx, k8sClient, "mypv", "1Gi")
-			}, time.Second*10, time.Millisecond*250).Should(Succeed(), "failed to create PV")
-		})
-
-		It("should deploy the service with defaults", func() {
-			ctx = context.Background()
-			thisNamespace := "trusty-ns-1"
-			// Create ConfigMap
-			_ = createOAuthConfigMaps(k8sClient, thisNamespace)
-			instance = createDefaultCR(thisNamespace)
-			Eventually(func() error {
-				return createNamespace(ctx, k8sClient, thisNamespace)
-			}, time.Second*10, time.Millisecond*250).Should(Succeed(), "failed to create namespace")
-
-			Expect(k8sClient.Create(ctx, instance)).Should(Succeed())
-
-			deployment := &appsv1.Deployment{}
-			Eventually(func() error {
-				// Define name for the deployment created by the operator
-				namespacedNamed := types.NamespacedName{
-					Namespace: thisNamespace,
-					Name:      name,
-				}
-				return k8sClient.Get(ctx, namespacedNamed, deployment)
-			}, time.Second*10, time.Millisecond*250).Should(Succeed(), "failed to get Deployment")
-
-			Expect(*deployment.Spec.Replicas).Should(Equal(int32(1)))
-			Expect(deployment.Namespace).Should(Equal(thisNamespace))
-			Expect(deployment.Name).Should(Equal(name))
-			Expect(deployment.Labels["app"]).Should(Equal(name))
-			Expect(deployment.Labels["app.kubernetes.io/name"]).Should(Equal(name))
-			Expect(deployment.Labels["app.kubernetes.io/instance"]).Should(Equal(name))
-			Expect(deployment.Labels["app.kubernetes.io/part-of"]).Should(Equal(componentName))
-			Expect(deployment.Labels["app.kubernetes.io/version"]).Should(Equal("0.1.0"))
-
-			Expect(deployment.Spec.Template.Spec.Containers[0].Image).Should(Equal("quay.io/trustyai/trustyai-service:latest"))
-
-			service := &corev1.Service{}
-			Eventually(func() error {
-				return k8sClient.Get(ctx, types.NamespacedName{Name: name, Namespace: thisNamespace}, service)
-			}, time.Second*10, time.Millisecond*250).Should(Succeed(), "failed to get Service")
-
-			Expect(service.Annotations["prometheus.io/path"]).Should(Equal("/q/metrics"))
-			Expect(service.Annotations["prometheus.io/scheme"]).Should(Equal("http"))
-			Expect(service.Annotations["prometheus.io/scrape"]).Should(Equal("true"))
-			Expect(service.Namespace).Should(Equal(thisNamespace))
-
-			Eventually(func() error {
-				return checkTrustyAIServiceCondition(k8sClient, instance, StatusTypePVCAvailable, corev1.ConditionTrue, StatusReasonPVCFound)
-			}, time.Second*10, time.Millisecond*250).Should(Succeed(), "failed to get the correct condition")
-
-			// No InferenceService deployed yet
-			Eventually(func() error {
-				return checkTrustyAIServiceCondition(k8sClient, instance, StatusTypeInferenceServicesPresent, corev1.ConditionFalse, StatusReasonInferenceServicesNotFound)
-			}, time.Second*10, time.Millisecond*250).Should(Succeed(), "failed to get the correct condition")
-		})
-
-		It("should deploy the service with defaults and one InferenceService", func() {
-			ctx = context.Background()
-			thisNamespace := "trusty-ns-2"
-			// Create ConfigMap
-			_ = createOAuthConfigMaps(k8sClient, thisNamespace)
-			instance = createDefaultCR(thisNamespace)
-			Eventually(func() error {
-				return createNamespace(ctx, k8sClient, thisNamespace)
-			}, time.Second*10, time.Millisecond*250).Should(Succeed(), "failed to create namespace")
-
-			// Creating the InferenceService
-			inferenceService := createInferenceService("my-model", thisNamespace)
-			Expect(k8sClient.Create(ctx, inferenceService)).Should(Succeed())
-
-			timeout := 10 * time.Second
-			interval := 1 * time.Second
-
-			// Wait for the InferenceService to be ready
-			Eventually(func() bool {
-				err := k8sClient.Get(ctx, client.ObjectKey{
-					Namespace: inferenceService.Namespace,
-					Name:      inferenceService.Name,
-				}, inferenceService)
-
-				if err != nil {
-					return false
-				}
-
-				return true // return true when the InferenceService is ready
-			}, timeout, interval).Should(BeTrue())
-
-			Expect(k8sClient.Create(ctx, instance)).Should(Succeed())
-
-			deployment := &appsv1.Deployment{}
-			Eventually(func() error {
-				// Define name for the deployment created by the operator
-				namespacedNamed := types.NamespacedName{
-					Namespace: thisNamespace,
-					Name:      name,
-				}
-				return k8sClient.Get(ctx, namespacedNamed, deployment)
-			}, time.Second*10, time.Millisecond*250).Should(Succeed(), "failed to get Deployment")
-
-			Expect(*deployment.Spec.Replicas).Should(Equal(int32(1)))
-			Expect(deployment.Namespace).Should(Equal(thisNamespace))
-			Expect(deployment.Name).Should(Equal(name))
-			Expect(deployment.Labels["app"]).Should(Equal(name))
-			Expect(deployment.Labels["app.kubernetes.io/name"]).Should(Equal(name))
-			Expect(deployment.Labels["app.kubernetes.io/instance"]).Should(Equal(name))
-			Expect(deployment.Labels["app.kubernetes.io/part-of"]).Should(Equal(componentName))
-			Expect(deployment.Labels["app.kubernetes.io/version"]).Should(Equal("0.1.0"))
-
-			Expect(deployment.Spec.Template.Spec.Containers[0].Image).Should(Equal("quay.io/trustyai/trustyai-service:latest"))
-
-			service := &corev1.Service{}
-			Eventually(func() error {
-				return k8sClient.Get(ctx, types.NamespacedName{Name: name, Namespace: thisNamespace}, service)
-			}, time.Second*10, time.Millisecond*250).Should(Succeed(), "failed to get Service")
-
-			Expect(service.Annotations["prometheus.io/path"]).Should(Equal("/q/metrics"))
-			Expect(service.Annotations["prometheus.io/scheme"]).Should(Equal("http"))
-			Expect(service.Annotations["prometheus.io/scrape"]).Should(Equal("true"))
-			Expect(service.Namespace).Should(Equal(thisNamespace))
-
-			Eventually(func() error {
-				return checkTrustyAIServiceCondition(k8sClient, instance, StatusTypePVCAvailable, corev1.ConditionTrue, StatusReasonPVCFound)
-			}, time.Second*10, time.Millisecond*250).Should(Succeed(), "failed to get the correct condition")
-
-			// No InferenceService deployed yet
-			Eventually(func() error {
-				return checkTrustyAIServiceCondition(k8sClient, instance, StatusTypeInferenceServicesPresent, corev1.ConditionTrue, StatusReasonInferenceServicesFound)
-			}, time.Second*20, time.Millisecond*250).Should(Succeed(), "failed to get the correct condition")
-
-		})
-
-	})
-
-	Context("Testing deployment with defaults in multiple namespaces", func() {
-		var instances []*trustyaiopendatahubiov1alpha1.TrustyAIService
-
-		namespaces := []string{"namespace1", "namespace2", "namespace3"}
-
-		BeforeEach(func() {
-			instances = make([]*trustyaiopendatahubiov1alpha1.TrustyAIService, len(namespaces))
-			for i, thisNamespace := range namespaces {
-				instances[i] = createDefaultCR(thisNamespace)
-				instances[i].Namespace = thisNamespace
-				Eventually(func() error {
-					return createNamespace(ctx, k8sClient, thisNamespace)
-				}, time.Second*10, time.Millisecond*250).Should(Succeed(), "failed to create namespace")
-				// Create ConfigMap
-				_ = createOAuthConfigMaps(k8sClient, thisNamespace)
-			}
-		})
-
-		It("should deploy the services with defaults", func() {
-			ctx = context.Background()
-			for _, instance := range instances {
-				Expect(k8sClient.Create(ctx, instance)).Should(Succeed())
-				deployment := &appsv1.Deployment{}
-				Eventually(func() error {
-					// Define name for the deployment created by the operator
-					namespacedNamed := types.NamespacedName{
-						Namespace: instance.Namespace,
-						Name:      name,
-					}
-					return k8sClient.Get(ctx, namespacedNamed, deployment)
-				}, time.Second*10, time.Millisecond*250).Should(Succeed(), "failed to get Deployment")
-
-				Expect(*deployment.Spec.Replicas).Should(Equal(int32(1)))
-				Expect(deployment.Namespace).Should(Equal(instance.Namespace))
-				Expect(deployment.Name).Should(Equal(name))
-				Expect(deployment.Labels["app"]).Should(Equal(name))
-				Expect(deployment.Labels["app.kubernetes.io/name"]).Should(Equal(name))
-				Expect(deployment.Labels["app.kubernetes.io/instance"]).Should(Equal(name))
-				Expect(deployment.Labels["app.kubernetes.io/part-of"]).Should(Equal(componentName))
-				Expect(deployment.Labels["app.kubernetes.io/version"]).Should(Equal("0.1.0"))
-
-				Expect(deployment.Spec.Template.Spec.Containers[0].Image).Should(Equal("quay.io/trustyai/trustyai-service:latest"))
-
-				service := &corev1.Service{}
-				Eventually(func() error {
-					return k8sClient.Get(ctx, types.NamespacedName{Name: name, Namespace: instance.Namespace}, service)
-				}, time.Second*10, time.Millisecond*250).Should(Succeed(), "failed to get Service")
-
-				Expect(service.Annotations["prometheus.io/path"]).Should(Equal("/q/metrics"))
-				Expect(service.Annotations["prometheus.io/scheme"]).Should(Equal("http"))
-				Expect(service.Annotations["prometheus.io/scrape"]).Should(Equal("true"))
-			}
-		})
-
-		AfterEach(func() {
-			for _, instance := range instances {
-				// Delete the TrustyAIService instance
-				Expect(k8sClient.Delete(ctx, instance)).Should(Succeed())
-
-				// Delete the namespace
-				namespaceObj := &corev1.Namespace{ObjectMeta: metav1.ObjectMeta{Name: instance.Namespace}}
-				Expect(k8sClient.Delete(ctx, namespaceObj)).Should(Succeed())
-			}
-		})
-	})
-
-=======
->>>>>>> 16d6c801
 })