--- conflicted
+++ resolved
@@ -2433,7 +2433,6 @@
 					},
 					Env: []corev1.EnvVar{
 						{
-<<<<<<< HEAD
 							Name:  "HF_HUB_DISABLE_TELEMETRY",
 							Value: "1",
 						},
@@ -2441,7 +2440,7 @@
 							Name:  "DO_NOT_TRACK",
 							Value: "1",
 						},
-=======
+						{
 							Name:  "TRUST_REMOTE_CODE",
 							Value: "1",
 						},
@@ -2453,7 +2452,6 @@
 							Name:  "UNITXT_ALLOW_UNVERIFIED_CODE",
 							Value: "True",
 						},
->>>>>>> 9cce4a0f
 					},
 					VolumeMounts: []corev1.VolumeMount{
 						{
@@ -2599,7 +2597,6 @@
 					},
 					Env: []corev1.EnvVar{
 						{
-<<<<<<< HEAD
 							Name:  "HF_HUB_DISABLE_TELEMETRY",
 							Value: "1",
 						},
@@ -2608,7 +2605,6 @@
 							Value: "1",
 						},
 						{
-=======
 							Name:  "TRUST_REMOTE_CODE",
 							Value: "1",
 						},
@@ -2621,7 +2617,6 @@
 							Value: "True",
 						},
 						{
->>>>>>> 9cce4a0f
 							Name:  "HF_DATASETS_OFFLINE",
 							Value: "1",
 						},
