/*
Copyright 2024.

Licensed under the Apache License, Version 2.0 (the "License");
you may not use this file except in compliance with the License.
You may obtain a copy of the License at

    http://www.apache.org/licenses/LICENSE-2.0

Unless required by applicable law or agreed to in writing, software
distributed under the License is distributed on an "AS IS" BASIS,
WITHOUT WARRANTIES OR CONDITIONS OF ANY KIND, either express or implied.
See the License for the specific language governing permissions and
limitations under the License.
*/

package lmes

import (
	"context"
	"strconv"
	"testing"

	"github.com/stretchr/testify/assert"
	lmesv1alpha1 "github.com/trustyai-explainability/trustyai-service-operator/api/lmes/v1alpha1"
	"github.com/trustyai-explainability/trustyai-service-operator/controllers/lmes/driver"
	corev1 "k8s.io/api/core/v1"
	"k8s.io/apimachinery/pkg/api/resource"
	metav1 "k8s.io/apimachinery/pkg/apis/meta/v1"
	"sigs.k8s.io/controller-runtime/pkg/log"
)

var (
	isController       = true
	runAsUser    int64 = 1000000
	runAsGroup   int64 = 1000000
)

func Test_SimplePod(t *testing.T) {
	log := log.FromContext(context.Background())
	svcOpts := &serviceOptions{
		PodImage:        "podimage:latest",
		DriverImage:     "driver:latest",
		ImagePullPolicy: corev1.PullAlways,
	}

	var job = &lmesv1alpha1.LMEvalJob{
		ObjectMeta: metav1.ObjectMeta{
			Name:      "test",
			Namespace: "default",
			UID:       "for-testing",
		},
		TypeMeta: metav1.TypeMeta{
			Kind:       lmesv1alpha1.KindName,
			APIVersion: lmesv1alpha1.Version,
		},
		Spec: lmesv1alpha1.LMEvalJobSpec{
			Model: "test",
			ModelArgs: []lmesv1alpha1.Arg{
				{Name: "arg1", Value: "value1"},
			},
			TaskList: lmesv1alpha1.TaskList{
				TaskNames: []string{"task1", "task2"},
			},
		},
	}

	expect := &corev1.Pod{
		ObjectMeta: metav1.ObjectMeta{
			Name:      "test",
			Namespace: "default",
			Labels: map[string]string{
				"app.kubernetes.io/name": "ta-lmes",
			},
			OwnerReferences: []metav1.OwnerReference{
				{
					APIVersion: lmesv1alpha1.Version,
					Kind:       lmesv1alpha1.KindName,
					Name:       "test",
					Controller: &isController,
					UID:        "for-testing",
				},
			},
		},
		TypeMeta: metav1.TypeMeta{
			Kind:       "Pod",
			APIVersion: "v1",
		},
		Spec: corev1.PodSpec{
			InitContainers: []corev1.Container{
				{
					Name:            "driver",
					Image:           svcOpts.DriverImage,
					ImagePullPolicy: svcOpts.ImagePullPolicy,
					Command:         []string{DriverPath, "--copy", DestDriverPath},
					SecurityContext: defaultSecurityContext,
					VolumeMounts: []corev1.VolumeMount{
						{
							Name:      "shared",
							MountPath: "/opt/app-root/src/bin",
						},
					},
				},
			},
			Containers: []corev1.Container{
				{
					Name:            "main",
					Image:           svcOpts.PodImage,
					ImagePullPolicy: svcOpts.ImagePullPolicy,
					Command:         generateCmd(svcOpts, job),
					Args:            generateArgs(svcOpts, job, log),
					SecurityContext: defaultSecurityContext,
					VolumeMounts: []corev1.VolumeMount{
						{
							Name:      "shared",
							MountPath: "/opt/app-root/src/bin",
						},
					},
					Env: []corev1.EnvVar{
						{
							Name:  "TRUST_REMOTE_CODE",
							Value: "0",
						},
						{
							Name:  "HF_DATASETS_TRUST_REMOTE_CODE",
							Value: "0",
						},
						{
							Name:  "HF_DATASETS_OFFLINE",
							Value: "1",
						},
						{
							Name:  "HF_HUB_OFFLINE",
							Value: "1",
						},
						{
							Name:  "TRANSFORMERS_OFFLINE",
							Value: "1",
						},
						{
							Name:  "HF_EVALUATE_OFFLINE",
							Value: "1",
						},
					},
				},
			},
			SecurityContext: defaultPodSecurityContext,
			Volumes: []corev1.Volume{
				{
					Name: "shared", VolumeSource: corev1.VolumeSource{
						EmptyDir: &corev1.EmptyDirVolumeSource{},
					},
				},
			},
			RestartPolicy: corev1.RestartPolicyNever,
		},
	}

	newPod := CreatePod(svcOpts, job, log)

	assert.Equal(t, expect, newPod)
}

func Test_WithCustomPod(t *testing.T) {
	log := log.FromContext(context.Background())
	svcOpts := &serviceOptions{
		PodImage:        "podimage:latest",
		DriverImage:     "driver:latest",
		ImagePullPolicy: corev1.PullAlways,
	}
	var job = &lmesv1alpha1.LMEvalJob{
		ObjectMeta: metav1.ObjectMeta{
			Name:      "test",
			Namespace: "default",
			UID:       "for-testing",
			Labels: map[string]string{
				"custom/label1": "value1",
				"custom/label2": "value2",
			},
			Annotations: map[string]string{
				"custom/annotation1": "annotation1",
				"custom/annotation2": "annotation2",
			},
		},
		TypeMeta: metav1.TypeMeta{
			Kind:       lmesv1alpha1.KindName,
			APIVersion: lmesv1alpha1.Version,
		},
		Spec: lmesv1alpha1.LMEvalJobSpec{
			Model: "test",
			ModelArgs: []lmesv1alpha1.Arg{
				{Name: "arg1", Value: "value1"},
			},
			TaskList: lmesv1alpha1.TaskList{
				TaskNames: []string{"task1", "task2"},
			},
			Pod: &lmesv1alpha1.LMEvalPodSpec{
				Container: &lmesv1alpha1.LMEvalContainer{
					Resources: &corev1.ResourceRequirements{
						Limits: corev1.ResourceList{
							corev1.ResourceCPU: resource.MustParse("1"),
						},
					},
					VolumeMounts: []corev1.VolumeMount{
						{
							Name:      "additionalVolume",
							MountPath: "/test",
						},
					},
					SecurityContext: &corev1.SecurityContext{
						RunAsUser:  &runAsUser,
						RunAsGroup: &runAsGroup,
					},
				},
				Volumes: []corev1.Volume{
					{
						Name: "additionalVolume",
						VolumeSource: corev1.VolumeSource{
							PersistentVolumeClaim: &corev1.PersistentVolumeClaimVolumeSource{
								ClaimName: "mypvc",
								ReadOnly:  true,
							},
						},
					},
				},
				SecurityContext: &corev1.PodSecurityContext{
					RunAsNonRoot: &runAsNonRootUser,
				},
				Affinity: &corev1.Affinity{
					NodeAffinity: &corev1.NodeAffinity{
						RequiredDuringSchedulingIgnoredDuringExecution: &corev1.NodeSelector{
							NodeSelectorTerms: []corev1.NodeSelectorTerm{
								{
									MatchFields: []corev1.NodeSelectorRequirement{
										{
											Key:      "node",
											Operator: corev1.NodeSelectorOpIn,
											Values:   []string{"test"},
										},
									},
								},
							},
						},
					},
				},
				SideCars: []corev1.Container{
					{
						Name:    "sidecar1",
						Image:   "busybox",
						Command: []string{"sh", "-ec", "sleep 3600"},
					},
				},
			},
		},
	}

	expect := &corev1.Pod{
		ObjectMeta: metav1.ObjectMeta{
			Name:      "test",
			Namespace: "default",
			Labels: map[string]string{
				"app.kubernetes.io/name": "ta-lmes",
				"custom/label1":          "value1",
				"custom/label2":          "value2",
			},
			Annotations: map[string]string{
				"custom/annotation1": "annotation1",
				"custom/annotation2": "annotation2",
			},
			OwnerReferences: []metav1.OwnerReference{
				{
					APIVersion: lmesv1alpha1.Version,
					Kind:       lmesv1alpha1.KindName,
					Name:       "test",
					Controller: &isController,
					UID:        "for-testing",
				},
			},
		},
		TypeMeta: metav1.TypeMeta{
			Kind:       "Pod",
			APIVersion: "v1",
		},
		Spec: corev1.PodSpec{
			InitContainers: []corev1.Container{
				{
					Name:            "driver",
					Image:           svcOpts.DriverImage,
					ImagePullPolicy: svcOpts.ImagePullPolicy,
					Command:         []string{DriverPath, "--copy", DestDriverPath},
					SecurityContext: defaultSecurityContext,
					VolumeMounts: []corev1.VolumeMount{
						{
							Name:      "shared",
							MountPath: "/opt/app-root/src/bin",
						},
					},
				},
			},
			Containers: []corev1.Container{
				{
					Name:            "main",
					Image:           svcOpts.PodImage,
					ImagePullPolicy: svcOpts.ImagePullPolicy,
					Command:         generateCmd(svcOpts, job),
					Args:            generateArgs(svcOpts, job, log),
					SecurityContext: &corev1.SecurityContext{
						RunAsUser:  &runAsUser,
						RunAsGroup: &runAsGroup,
					},

					VolumeMounts: []corev1.VolumeMount{
						{
							Name:      "shared",
							MountPath: "/opt/app-root/src/bin",
						},
						{
							Name:      "additionalVolume",
							MountPath: "/test",
						},
					},
					Resources: corev1.ResourceRequirements{
						Limits: corev1.ResourceList{
							corev1.ResourceCPU: resource.MustParse("1"),
						},
					},
					Env: []corev1.EnvVar{
						{
							Name:  "TRUST_REMOTE_CODE",
							Value: "0",
						},
						{
							Name:  "HF_DATASETS_TRUST_REMOTE_CODE",
							Value: "0",
						},
						{
							Name:  "HF_DATASETS_OFFLINE",
							Value: "1",
						},
						{
							Name:  "HF_HUB_OFFLINE",
							Value: "1",
						},
						{
							Name:  "TRANSFORMERS_OFFLINE",
							Value: "1",
						},
						{
							Name:  "HF_EVALUATE_OFFLINE",
							Value: "1",
						},
					},
				},
				{
					Name:    "sidecar1",
					Image:   "busybox",
					Command: []string{"sh", "-ec", "sleep 3600"},
				},
			},
			SecurityContext: &corev1.PodSecurityContext{
				RunAsNonRoot: &runAsNonRootUser,
			},
			Volumes: []corev1.Volume{
				{
					Name: "shared", VolumeSource: corev1.VolumeSource{
						EmptyDir: &corev1.EmptyDirVolumeSource{},
					},
				},
				{
					Name: "additionalVolume",
					VolumeSource: corev1.VolumeSource{
						PersistentVolumeClaim: &corev1.PersistentVolumeClaimVolumeSource{
							ClaimName: "mypvc",
							ReadOnly:  true,
						},
					},
				},
			},
			Affinity: &corev1.Affinity{
				NodeAffinity: &corev1.NodeAffinity{
					RequiredDuringSchedulingIgnoredDuringExecution: &corev1.NodeSelector{
						NodeSelectorTerms: []corev1.NodeSelectorTerm{
							{
								MatchFields: []corev1.NodeSelectorRequirement{
									{
										Key:      "node",
										Operator: corev1.NodeSelectorOpIn,
										Values:   []string{"test"},
									},
								},
							},
						},
					},
				},
			},
			RestartPolicy: corev1.RestartPolicyNever,
		},
	}

	newPod := CreatePod(svcOpts, job, log)

	assert.Equal(t, expect, newPod)

	// with filter
	labelFilterPrefixes = append(labelFilterPrefixes, "custom/label1")
	annotationFilterPrefixes = append(annotationFilterPrefixes, "custom/annotation2")
	expect.Labels = map[string]string{
		"app.kubernetes.io/name": "ta-lmes",
		"custom/label2":          "value2",
	}
	expect.Annotations = map[string]string{
		"custom/annotation1": "annotation1",
	}

	newPod = CreatePod(svcOpts, job, log)
	assert.Equal(t, expect, newPod)
}

func Test_EnvSecretsPod(t *testing.T) {
	log := log.FromContext(context.Background())
	svcOpts := &serviceOptions{
		PodImage:        "podimage:latest",
		DriverImage:     "driver:latest",
		ImagePullPolicy: corev1.PullAlways,
	}
	var job = &lmesv1alpha1.LMEvalJob{
		ObjectMeta: metav1.ObjectMeta{
			Name:      "test",
			Namespace: "default",
			UID:       "for-testing",
		},
		TypeMeta: metav1.TypeMeta{
			Kind:       lmesv1alpha1.KindName,
			APIVersion: lmesv1alpha1.Version,
		},
		Spec: lmesv1alpha1.LMEvalJobSpec{
			Model: "test",
			ModelArgs: []lmesv1alpha1.Arg{
				{Name: "arg1", Value: "value1"},
			},
			TaskList: lmesv1alpha1.TaskList{
				TaskNames: []string{"task1", "task2"},
			},
			Pod: &lmesv1alpha1.LMEvalPodSpec{
				Container: &lmesv1alpha1.LMEvalContainer{
					Env: []corev1.EnvVar{
						{
							Name: "my_env",
							ValueFrom: &corev1.EnvVarSource{
								SecretKeyRef: &corev1.SecretKeySelector{
									Key: "my-key",
									LocalObjectReference: corev1.LocalObjectReference{
										Name: "my-secret",
									},
								},
							},
						},
					},
				},
			},
		},
	}

	expect := &corev1.Pod{
		ObjectMeta: metav1.ObjectMeta{
			Name:      "test",
			Namespace: "default",
			Labels: map[string]string{
				"app.kubernetes.io/name": "ta-lmes",
			},
			OwnerReferences: []metav1.OwnerReference{
				{
					APIVersion: lmesv1alpha1.Version,
					Kind:       lmesv1alpha1.KindName,
					Name:       "test",
					Controller: &isController,
					UID:        "for-testing",
				},
			},
		},
		TypeMeta: metav1.TypeMeta{
			Kind:       "Pod",
			APIVersion: "v1",
		},
		Spec: corev1.PodSpec{
			InitContainers: []corev1.Container{
				{
					Name:            "driver",
					Image:           svcOpts.DriverImage,
					ImagePullPolicy: svcOpts.ImagePullPolicy,
					Command:         []string{DriverPath, "--copy", DestDriverPath},
					SecurityContext: defaultSecurityContext,
					VolumeMounts: []corev1.VolumeMount{
						{
							Name:      "shared",
							MountPath: "/opt/app-root/src/bin",
						},
					},
				},
			},
			Containers: []corev1.Container{
				{
					Name:            "main",
					Image:           svcOpts.PodImage,
					ImagePullPolicy: svcOpts.ImagePullPolicy,
					Env: []corev1.EnvVar{
						{
							Name: "my_env",
							ValueFrom: &corev1.EnvVarSource{
								SecretKeyRef: &corev1.SecretKeySelector{
									Key: "my-key",
									LocalObjectReference: corev1.LocalObjectReference{
										Name: "my-secret",
									},
								},
							},
						},
						{
							Name:  "TRUST_REMOTE_CODE",
							Value: "0",
						},
						{
							Name:  "HF_DATASETS_TRUST_REMOTE_CODE",
							Value: "0",
						},
						{
							Name:  "HF_DATASETS_OFFLINE",
							Value: "1",
						},
						{
							Name:  "HF_HUB_OFFLINE",
							Value: "1",
						},
						{
							Name:  "TRANSFORMERS_OFFLINE",
							Value: "1",
						},
						{
							Name:  "HF_EVALUATE_OFFLINE",
							Value: "1",
						},
					},
					Command:         generateCmd(svcOpts, job),
					Args:            generateArgs(svcOpts, job, log),
					SecurityContext: defaultSecurityContext,
					VolumeMounts: []corev1.VolumeMount{
						{
							Name:      "shared",
							MountPath: "/opt/app-root/src/bin",
						},
					},
				},
			},
			SecurityContext: defaultPodSecurityContext,
			Volumes: []corev1.Volume{
				{
					Name: "shared", VolumeSource: corev1.VolumeSource{
						EmptyDir: &corev1.EmptyDirVolumeSource{},
					},
				},
			},
			RestartPolicy: corev1.RestartPolicyNever,
		},
	}

	newPod := CreatePod(svcOpts, job, log)
	// maybe only verify the envs: Containers[0].Env
	assert.Equal(t, expect, newPod)
}

func Test_FileSecretsPod(t *testing.T) {
	log := log.FromContext(context.Background())
	svcOpts := &serviceOptions{
		PodImage:        "podimage:latest",
		DriverImage:     "driver:latest",
		ImagePullPolicy: corev1.PullAlways,
	}
	var job = &lmesv1alpha1.LMEvalJob{
		ObjectMeta: metav1.ObjectMeta{
			Name:      "test",
			Namespace: "default",
			UID:       "for-testing",
		},
		TypeMeta: metav1.TypeMeta{
			Kind:       lmesv1alpha1.KindName,
			APIVersion: lmesv1alpha1.Version,
		},
		Spec: lmesv1alpha1.LMEvalJobSpec{
			Model: "test",
			ModelArgs: []lmesv1alpha1.Arg{
				{Name: "arg1", Value: "value1"},
			},
			TaskList: lmesv1alpha1.TaskList{
				TaskNames: []string{"task1", "task2"},
			},
			Pod: &lmesv1alpha1.LMEvalPodSpec{
				Container: &lmesv1alpha1.LMEvalContainer{
					VolumeMounts: []corev1.VolumeMount{
						{
							Name:      "secVol1",
							MountPath: "the_path",
							ReadOnly:  true,
						},
					},
				},
				Volumes: []corev1.Volume{
					{
						Name: "secVol1",
						VolumeSource: corev1.VolumeSource{
							Secret: &corev1.SecretVolumeSource{
								SecretName: "my-secret",
								Items: []corev1.KeyToPath{
									{
										Key:  "key1",
										Path: "path1",
									},
								},
							},
						},
					},
				},
			},
		},
	}

	expect := &corev1.Pod{
		ObjectMeta: metav1.ObjectMeta{
			Name:      "test",
			Namespace: "default",
			Labels: map[string]string{
				"app.kubernetes.io/name": "ta-lmes",
			},
			OwnerReferences: []metav1.OwnerReference{
				{
					APIVersion: lmesv1alpha1.Version,
					Kind:       lmesv1alpha1.KindName,
					Name:       "test",
					Controller: &isController,
					UID:        "for-testing",
				},
			},
		},
		TypeMeta: metav1.TypeMeta{
			Kind:       "Pod",
			APIVersion: "v1",
		},
		Spec: corev1.PodSpec{
			InitContainers: []corev1.Container{
				{
					Name:            "driver",
					Image:           svcOpts.DriverImage,
					ImagePullPolicy: svcOpts.ImagePullPolicy,
					Command:         []string{DriverPath, "--copy", DestDriverPath},
					SecurityContext: defaultSecurityContext,
					VolumeMounts: []corev1.VolumeMount{
						{
							Name:      "shared",
							MountPath: "/opt/app-root/src/bin",
						},
					},
				},
			},
			Containers: []corev1.Container{
				{
					Name:            "main",
					Image:           svcOpts.PodImage,
					ImagePullPolicy: svcOpts.ImagePullPolicy,
					Command:         generateCmd(svcOpts, job),
					Args:            generateArgs(svcOpts, job, log),
					SecurityContext: defaultSecurityContext,
					Env: []corev1.EnvVar{
						{
							Name:  "TRUST_REMOTE_CODE",
							Value: "0",
						},
						{
							Name:  "HF_DATASETS_TRUST_REMOTE_CODE",
							Value: "0",
						},
						{
							Name:  "HF_DATASETS_OFFLINE",
							Value: "1",
						},
						{
							Name:  "HF_HUB_OFFLINE",
							Value: "1",
						},
						{
							Name:  "TRANSFORMERS_OFFLINE",
							Value: "1",
						},
						{
							Name:  "HF_EVALUATE_OFFLINE",
							Value: "1",
						},
					},
					VolumeMounts: []corev1.VolumeMount{
						{
							Name:      "shared",
							MountPath: "/opt/app-root/src/bin",
						},
						{
							Name:      "secVol1",
							MountPath: "the_path",
							ReadOnly:  true,
						},
					},
				},
			},
			SecurityContext: defaultPodSecurityContext,
			Volumes: []corev1.Volume{
				{
					Name: "shared", VolumeSource: corev1.VolumeSource{
						EmptyDir: &corev1.EmptyDirVolumeSource{},
					},
				},
				{
					Name: "secVol1",
					VolumeSource: corev1.VolumeSource{
						Secret: &corev1.SecretVolumeSource{
							SecretName: "my-secret",
							Items: []corev1.KeyToPath{
								{
									Key:  "key1",
									Path: "path1",
								},
							},
						},
					},
				},
			},
			RestartPolicy: corev1.RestartPolicyNever,
		},
	}

	newPod := CreatePod(svcOpts, job, log)
	// maybe only verify the envs: Containers[0].Env
	assert.Equal(t, expect, newPod)
}

func Test_GenerateArgBatchSize(t *testing.T) {
	log := log.FromContext(context.Background())
	svcOpts := &serviceOptions{
		PodImage:         "podimage:latest",
		DriverImage:      "driver:latest",
		ImagePullPolicy:  corev1.PullAlways,
		MaxBatchSize:     20,
		DefaultBatchSize: "4",
	}
	var job = &lmesv1alpha1.LMEvalJob{
		ObjectMeta: metav1.ObjectMeta{
			Name:      "test",
			Namespace: "default",
			UID:       "for-testing",
		},
		TypeMeta: metav1.TypeMeta{
			Kind:       lmesv1alpha1.KindName,
			APIVersion: lmesv1alpha1.Version,
		},
		Spec: lmesv1alpha1.LMEvalJobSpec{
			Model: "test",
			ModelArgs: []lmesv1alpha1.Arg{
				{Name: "arg1", Value: "value1"},
			},
			TaskList: lmesv1alpha1.TaskList{
				TaskNames: []string{"task1", "task2"},
			},
		},
	}

	// no batchSize in the job, use default batchSize
	assert.Equal(t, []string{
		"sh", "-ec",
		"python -m lm_eval --output_path /opt/app-root/src/output --model test --model_args arg1=value1 --tasks task1,task2 --include_path /opt/app-root/src/my_tasks --batch_size " + svcOpts.DefaultBatchSize,
	}, generateArgs(svcOpts, job, log))

	// exceed the max-batch-size, use max-batch-size
	var biggerBatchSize = "30"
	job.Spec.BatchSize = &biggerBatchSize
	assert.Equal(t, []string{
		"sh", "-ec",
		"python -m lm_eval --output_path /opt/app-root/src/output --model test --model_args arg1=value1 --tasks task1,task2 --include_path /opt/app-root/src/my_tasks --batch_size " + strconv.Itoa(svcOpts.MaxBatchSize),
	}, generateArgs(svcOpts, job, log))

	// normal batchSize
	var normalBatchSize = "16"
	job.Spec.BatchSize = &normalBatchSize
	assert.Equal(t, []string{
		"sh", "-ec",
		"python -m lm_eval --output_path /opt/app-root/src/output --model test --model_args arg1=value1 --tasks task1,task2 --include_path /opt/app-root/src/my_tasks --batch_size 16",
	}, generateArgs(svcOpts, job, log))
}

func Test_GenerateArgCmdTaskRecipes(t *testing.T) {
	log := log.FromContext(context.Background())
	svcOpts := &serviceOptions{
		PodImage:         "podimage:latest",
		DriverImage:      "driver:latest",
		ImagePullPolicy:  corev1.PullAlways,
		MaxBatchSize:     Options.MaxBatchSize,
		DefaultBatchSize: Options.DefaultBatchSize,
	}
	var format = "unitxt.format"
	var numDemos = 5
	var demosPoolSize = 10
	var job = &lmesv1alpha1.LMEvalJob{
		ObjectMeta: metav1.ObjectMeta{
			Name:      "test",
			Namespace: "default",
			UID:       "for-testing",
		},
		TypeMeta: metav1.TypeMeta{
			Kind:       lmesv1alpha1.KindName,
			APIVersion: lmesv1alpha1.Version,
		},
		Spec: lmesv1alpha1.LMEvalJobSpec{
			Model: "test",
			ModelArgs: []lmesv1alpha1.Arg{
				{Name: "arg1", Value: "value1"},
			},
			TaskList: lmesv1alpha1.TaskList{
				TaskNames: []string{"task1", "task2"},
				TaskRecipes: []lmesv1alpha1.TaskRecipe{
					{
						Card:          lmesv1alpha1.Card{Name: "unitxt.card1"},
						Template:      "unitxt.template",
						Format:        &format,
						Metrics:       []string{"unitxt.metric1", "unitxt.metric2"},
						NumDemos:      &numDemos,
						DemosPoolSize: &demosPoolSize,
					},
				},
			},
		},
	}

	// one TaskRecipe
	assert.Equal(t, []string{
		"sh", "-ec",
		"python -m lm_eval --output_path /opt/app-root/src/output --model test --model_args arg1=value1 --tasks task1,task2,tr_0 --include_path /opt/app-root/src/my_tasks --batch_size " + DefaultBatchSize,
	}, generateArgs(svcOpts, job, log))

	assert.Equal(t, []string{
		"/opt/app-root/src/bin/driver",
		"--output-path", "/opt/app-root/src/output",
		"--task-recipe", "card=unitxt.card1,template=unitxt.template,metrics=[unitxt.metric1,unitxt.metric2],format=unitxt.format,num_demos=5,demos_pool_size=10",
		"--",
	}, generateCmd(svcOpts, job))

	job.Spec.TaskList.TaskRecipes = append(job.Spec.TaskList.TaskRecipes,
		lmesv1alpha1.TaskRecipe{
			Card:          lmesv1alpha1.Card{Name: "unitxt.card2"},
			Template:      "unitxt.template2",
			Format:        &format,
			Metrics:       []string{"unitxt.metric3", "unitxt.metric4"},
			NumDemos:      &numDemos,
			DemosPoolSize: &demosPoolSize,
		},
	)

	// two task recipes
	// one TaskRecipe
	assert.Equal(t, []string{
		"sh", "-ec",
		"python -m lm_eval --output_path /opt/app-root/src/output --model test --model_args arg1=value1 --tasks task1,task2,tr_0,tr_1 --include_path /opt/app-root/src/my_tasks --batch_size " + DefaultBatchSize,
	}, generateArgs(svcOpts, job, log))

	assert.Equal(t, []string{
		"/opt/app-root/src/bin/driver",
		"--output-path", "/opt/app-root/src/output",
		"--task-recipe", "card=unitxt.card1,template=unitxt.template,metrics=[unitxt.metric1,unitxt.metric2],format=unitxt.format,num_demos=5,demos_pool_size=10",
		"--task-recipe", "card=unitxt.card2,template=unitxt.template2,metrics=[unitxt.metric3,unitxt.metric4],format=unitxt.format,num_demos=5,demos_pool_size=10",
		"--",
	}, generateCmd(svcOpts, job))
}

func Test_GenerateArgCmdCustomCard(t *testing.T) {
	log := log.FromContext(context.Background())
	svcOpts := &serviceOptions{
		PodImage:         "podimage:latest",
		DriverImage:      "driver:latest",
		ImagePullPolicy:  corev1.PullAlways,
		MaxBatchSize:     Options.MaxBatchSize,
		DefaultBatchSize: Options.DefaultBatchSize,
	}
	var format = "unitxt.format"
	var numDemos = 5
	var demosPoolSize = 10
	var job = &lmesv1alpha1.LMEvalJob{
		ObjectMeta: metav1.ObjectMeta{
			Name:      "test",
			Namespace: "default",
			UID:       "for-testing",
		},
		TypeMeta: metav1.TypeMeta{
			Kind:       lmesv1alpha1.KindName,
			APIVersion: lmesv1alpha1.Version,
		},
		Spec: lmesv1alpha1.LMEvalJobSpec{
			Model: "test",
			ModelArgs: []lmesv1alpha1.Arg{
				{Name: "arg1", Value: "value1"},
			},
			TaskList: lmesv1alpha1.TaskList{
				TaskNames: []string{"task1", "task2"},
				TaskRecipes: []lmesv1alpha1.TaskRecipe{
					{
						Card: lmesv1alpha1.Card{
							Custom: `{ "__type__": "task_card", "loader": { "__type__": "load_hf", "path": "wmt16", "name": "de-en" }, "preprocess_steps": [ { "__type__": "copy", "field": "translation/en", "to_field": "text" }, { "__type__": "copy", "field": "translation/de", "to_field": "translation" }, { "__type__": "set", "fields": { "source_language": "english", "target_language": "dutch" } } ], "task": "tasks.translation.directed", "templates": "templates.translation.directed.all" }`,
						},
						Template:      "unitxt.template",
						Format:        &format,
						Metrics:       []string{"unitxt.metric1", "unitxt.metric2"},
						NumDemos:      &numDemos,
						DemosPoolSize: &demosPoolSize,
					},
				},
			},
		},
	}

	assert.Equal(t, []string{
		"sh", "-ec",
		"python -m lm_eval --output_path /opt/app-root/src/output --model test --model_args arg1=value1 --tasks task1,task2,tr_0 --include_path /opt/app-root/src/my_tasks --batch_size " + DefaultBatchSize,
	}, generateArgs(svcOpts, job, log))

	assert.Equal(t, []string{
		"/opt/app-root/src/bin/driver",
		"--output-path", "/opt/app-root/src/output",
		"--task-recipe", "card=cards.custom_0,template=unitxt.template,metrics=[unitxt.metric1,unitxt.metric2],format=unitxt.format,num_demos=5,demos_pool_size=10",
		"--custom-card", `{ "__type__": "task_card", "loader": { "__type__": "load_hf", "path": "wmt16", "name": "de-en" }, "preprocess_steps": [ { "__type__": "copy", "field": "translation/en", "to_field": "text" }, { "__type__": "copy", "field": "translation/de", "to_field": "translation" }, { "__type__": "set", "fields": { "source_language": "english", "target_language": "dutch" } } ], "task": "tasks.translation.directed", "templates": "templates.translation.directed.all" }`,
		"--",
	}, generateCmd(svcOpts, job))
}

func Test_CustomCardValidation(t *testing.T) {
	log := log.FromContext(context.Background())
	lmevalRec := LMEvalJobReconciler{
		Namespace: "test",
	}
	var job = &lmesv1alpha1.LMEvalJob{
		ObjectMeta: metav1.ObjectMeta{
			Name:      "test",
			Namespace: "default",
			UID:       "for-testing",
		},
		TypeMeta: metav1.TypeMeta{
			Kind:       lmesv1alpha1.KindName,
			APIVersion: lmesv1alpha1.Version,
		},
		Spec: lmesv1alpha1.LMEvalJobSpec{
			Model: "test",
			ModelArgs: []lmesv1alpha1.Arg{
				{Name: "arg1", Value: "value1"},
			},
			TaskList: lmesv1alpha1.TaskList{
				TaskRecipes: []lmesv1alpha1.TaskRecipe{
					{
						Card: lmesv1alpha1.Card{
							Custom: "invalid JSON",
						},
					},
				},
			},
		},
	}

	assert.ErrorContains(t, lmevalRec.validateCustomCard(job, log), "custom card is not a valid JSON string")

	// no loader
	job.Spec.TaskList.TaskRecipes[0].Card.Custom = `
		{
			"__type__": "task_card",
			"preprocess_steps": [
				{
					"__type__": "copy",
					"field": "translation/en",
					"to_field": "text"
				},
				{
					"__type__": "copy",
					"field": "translation/de",
					"to_field": "translation"
				},
				{
					"__type__": "set",
					"fields": {
						"source_language": "english",
						"target_language": "dutch"
					}
				}
			],
			"task": "tasks.translation.directed",
			"templates": "templates.translation.directed.all"
		}`
	assert.ErrorContains(t, lmevalRec.validateCustomCard(job, log), "no loader definition in the custom card")

	// ok
	job.Spec.TaskList.TaskRecipes[0].Card.Custom = `
		{
			"__type__": "task_card",
			"loader": {
				"__type__": "load_hf",
				"path": "wmt16",
				"name": "de-en"
			},
			"preprocess_steps": [
				{
					"__type__": "copy",
					"field": "translation/en",
					"to_field": "text"
				},
				{
					"__type__": "copy",
					"field": "translation/de",
					"to_field": "translation"
				},
				{
					"__type__": "set",
					"fields": {
						"source_language": "english",
						"target_language": "dutch"
					}
				}
			],
			"task": "tasks.translation.directed",
			"templates": "templates.translation.directed.all"
		}`

	assert.Nil(t, lmevalRec.validateCustomCard(job, log))
}

func Test_ConcatTasks(t *testing.T) {
	tasks := concatTasks(lmesv1alpha1.TaskList{
		TaskNames: []string{"task1", "task2"},
		TaskRecipes: []lmesv1alpha1.TaskRecipe{
			{Template: "template3", Card: lmesv1alpha1.Card{Name: "format3"}},
		},
	})

	assert.Equal(t, []string{"task1", "task2", driver.TaskRecipePrefix + "_0"}, tasks)
}

func Test_ManagedPVC(t *testing.T) {
	log := log.FromContext(context.Background())
	svcOpts := &serviceOptions{
		PodImage:        "podimage:latest",
		DriverImage:     "driver:latest",
		ImagePullPolicy: corev1.PullAlways,
	}

	jobName := "test"
	var job = &lmesv1alpha1.LMEvalJob{
		ObjectMeta: metav1.ObjectMeta{
			Name:      jobName,
			Namespace: "default",
			UID:       "for-testing",
		},
		TypeMeta: metav1.TypeMeta{
			Kind:       lmesv1alpha1.KindName,
			APIVersion: lmesv1alpha1.Version,
		},
		Spec: lmesv1alpha1.LMEvalJobSpec{
			Model: "test",
			ModelArgs: []lmesv1alpha1.Arg{
				{Name: "arg1", Value: "value1"},
			},
			TaskList: lmesv1alpha1.TaskList{
				TaskNames: []string{"task1", "task2"},
			},
			Outputs: &lmesv1alpha1.Outputs{
				PersistentVolumeClaimManaged: &lmesv1alpha1.PersistentVolumeClaimManaged{
					Size: "5Gi",
				},
			},
		},
	}

	expect := &corev1.Pod{
		ObjectMeta: metav1.ObjectMeta{
			Name:      "test",
			Namespace: "default",
			Labels: map[string]string{
				"app.kubernetes.io/name": "ta-lmes",
			},
			OwnerReferences: []metav1.OwnerReference{
				{
					APIVersion: lmesv1alpha1.Version,
					Kind:       lmesv1alpha1.KindName,
					Name:       "test",
					Controller: &isController,
					UID:        "for-testing",
				},
			},
		},
		TypeMeta: metav1.TypeMeta{
			Kind:       "Pod",
			APIVersion: "v1",
		},
		Spec: corev1.PodSpec{
			InitContainers: []corev1.Container{
				{
					Name:            "driver",
					Image:           svcOpts.DriverImage,
					ImagePullPolicy: svcOpts.ImagePullPolicy,
					Command:         []string{DriverPath, "--copy", DestDriverPath},
					SecurityContext: defaultSecurityContext,
					VolumeMounts: []corev1.VolumeMount{
						{
							Name:      "shared",
							MountPath: "/opt/app-root/src/bin",
						},
					},
				},
			},
			Containers: []corev1.Container{
				{
					Name:            "main",
					Image:           svcOpts.PodImage,
					ImagePullPolicy: svcOpts.ImagePullPolicy,
					Command:         generateCmd(svcOpts, job),
					Args:            generateArgs(svcOpts, job, log),
					SecurityContext: defaultSecurityContext,
					Env: []corev1.EnvVar{
						{
							Name:  "TRUST_REMOTE_CODE",
							Value: "0",
						},
						{
							Name:  "HF_DATASETS_TRUST_REMOTE_CODE",
							Value: "0",
						},
						{
							Name:  "HF_DATASETS_OFFLINE",
							Value: "1",
						},
						{
							Name:  "HF_HUB_OFFLINE",
							Value: "1",
						},
						{
							Name:  "TRANSFORMERS_OFFLINE",
							Value: "1",
						},
						{
							Name:  "HF_EVALUATE_OFFLINE",
							Value: "1",
						},
					},

					VolumeMounts: []corev1.VolumeMount{
						{
							Name:      "shared",
							MountPath: "/opt/app-root/src/bin",
						},
						{
							Name:      "outputs",
							MountPath: "/opt/app-root/src/output",
						},
					},
				},
			},
			SecurityContext: defaultPodSecurityContext,
			Volumes: []corev1.Volume{
				{
					Name: "shared", VolumeSource: corev1.VolumeSource{
						EmptyDir: &corev1.EmptyDirVolumeSource{},
					},
				},
				{
					Name: "outputs", VolumeSource: corev1.VolumeSource{
						PersistentVolumeClaim: &corev1.PersistentVolumeClaimVolumeSource{
							ClaimName: jobName + "-pvc",
							ReadOnly:  false,
						},
					},
				},
			},
			RestartPolicy: corev1.RestartPolicyNever,
		},
	}

	newPod := CreatePod(svcOpts, job, log)

	assert.Equal(t, expect, newPod)
}

func Test_ExistingPVC(t *testing.T) {
	log := log.FromContext(context.Background())
	svcOpts := &serviceOptions{
		PodImage:        "podimage:latest",
		DriverImage:     "driver:latest",
		ImagePullPolicy: corev1.PullAlways,
	}

	jobName := "test"
	pvcName := "my-pvc"
	var job = &lmesv1alpha1.LMEvalJob{
		ObjectMeta: metav1.ObjectMeta{
			Name:      jobName,
			Namespace: "default",
			UID:       "for-testing",
		},
		TypeMeta: metav1.TypeMeta{
			Kind:       lmesv1alpha1.KindName,
			APIVersion: lmesv1alpha1.Version,
		},
		Spec: lmesv1alpha1.LMEvalJobSpec{
			Model: "test",
			ModelArgs: []lmesv1alpha1.Arg{
				{Name: "arg1", Value: "value1"},
			},
			TaskList: lmesv1alpha1.TaskList{
				TaskNames: []string{"task1", "task2"},
			},
			Outputs: &lmesv1alpha1.Outputs{
				PersistentVolumeClaimName: &pvcName,
			},
		},
	}

	expect := &corev1.Pod{
		ObjectMeta: metav1.ObjectMeta{
			Name:      "test",
			Namespace: "default",
			Labels: map[string]string{
				"app.kubernetes.io/name": "ta-lmes",
			},
			OwnerReferences: []metav1.OwnerReference{
				{
					APIVersion: lmesv1alpha1.Version,
					Kind:       lmesv1alpha1.KindName,
					Name:       "test",
					Controller: &isController,
					UID:        "for-testing",
				},
			},
		},
		TypeMeta: metav1.TypeMeta{
			Kind:       "Pod",
			APIVersion: "v1",
		},
		Spec: corev1.PodSpec{
			InitContainers: []corev1.Container{
				{
					Name:            "driver",
					Image:           svcOpts.DriverImage,
					ImagePullPolicy: svcOpts.ImagePullPolicy,
					Command:         []string{DriverPath, "--copy", DestDriverPath},
					SecurityContext: defaultSecurityContext,
					VolumeMounts: []corev1.VolumeMount{
						{
							Name:      "shared",
							MountPath: "/opt/app-root/src/bin",
						},
					},
				},
			},
			Containers: []corev1.Container{
				{
					Name:            "main",
					Image:           svcOpts.PodImage,
					ImagePullPolicy: svcOpts.ImagePullPolicy,
					Command:         generateCmd(svcOpts, job),
					Args:            generateArgs(svcOpts, job, log),
					SecurityContext: defaultSecurityContext,
					Env: []corev1.EnvVar{
						{
							Name:  "TRUST_REMOTE_CODE",
							Value: "0",
						},
						{
							Name:  "HF_DATASETS_TRUST_REMOTE_CODE",
							Value: "0",
						},
						{
							Name:  "HF_DATASETS_OFFLINE",
							Value: "1",
						},
						{
							Name:  "HF_HUB_OFFLINE",
							Value: "1",
						},
						{
							Name:  "TRANSFORMERS_OFFLINE",
							Value: "1",
						},
						{
							Name:  "HF_EVALUATE_OFFLINE",
							Value: "1",
						},
					},
					VolumeMounts: []corev1.VolumeMount{
						{
							Name:      "shared",
							MountPath: "/opt/app-root/src/bin",
						},
						{
							Name:      "outputs",
							MountPath: "/opt/app-root/src/output",
						},
					},
				},
			},
			SecurityContext: defaultPodSecurityContext,
			Volumes: []corev1.Volume{
				{
					Name: "shared", VolumeSource: corev1.VolumeSource{
						EmptyDir: &corev1.EmptyDirVolumeSource{},
					},
				},
				{
					Name: "outputs", VolumeSource: corev1.VolumeSource{
						PersistentVolumeClaim: &corev1.PersistentVolumeClaimVolumeSource{
							ClaimName: pvcName,
							ReadOnly:  false,
						},
					},
				},
			},
			RestartPolicy: corev1.RestartPolicyNever,
		},
	}

	newPod := CreatePod(svcOpts, job, log)

	assert.Equal(t, expect, newPod)
}

// Test_PVCPreference tests that if both PVC modes are specified, managed PVC will be preferred and existing PVC will be ignored
func Test_PVCPreference(t *testing.T) {
	log := log.FromContext(context.Background())
	svcOpts := &serviceOptions{
		PodImage:        "podimage:latest",
		DriverImage:     "driver:latest",
		ImagePullPolicy: corev1.PullAlways,
	}

	jobName := "test"
	pvcName := "my-pvc"
	var job = &lmesv1alpha1.LMEvalJob{
		ObjectMeta: metav1.ObjectMeta{
			Name:      jobName,
			Namespace: "default",
			UID:       "for-testing",
		},
		TypeMeta: metav1.TypeMeta{
			Kind:       lmesv1alpha1.KindName,
			APIVersion: lmesv1alpha1.Version,
		},
		Spec: lmesv1alpha1.LMEvalJobSpec{
			Model: "test",
			ModelArgs: []lmesv1alpha1.Arg{
				{Name: "arg1", Value: "value1"},
			},
			TaskList: lmesv1alpha1.TaskList{
				TaskNames: []string{"task1", "task2"},
			},
			Outputs: &lmesv1alpha1.Outputs{
				PersistentVolumeClaimName: &pvcName,
				PersistentVolumeClaimManaged: &lmesv1alpha1.PersistentVolumeClaimManaged{
					Size: "5Gi",
				},
			},
		},
	}

	expect := &corev1.Pod{
		ObjectMeta: metav1.ObjectMeta{
			Name:      "test",
			Namespace: "default",
			Labels: map[string]string{
				"app.kubernetes.io/name": "ta-lmes",
			},
			OwnerReferences: []metav1.OwnerReference{
				{
					APIVersion: lmesv1alpha1.Version,
					Kind:       lmesv1alpha1.KindName,
					Name:       "test",
					Controller: &isController,
					UID:        "for-testing",
				},
			},
		},
		TypeMeta: metav1.TypeMeta{
			Kind:       "Pod",
			APIVersion: "v1",
		},
		Spec: corev1.PodSpec{
			InitContainers: []corev1.Container{
				{
					Name:            "driver",
					Image:           svcOpts.DriverImage,
					ImagePullPolicy: svcOpts.ImagePullPolicy,
					Command:         []string{DriverPath, "--copy", DestDriverPath},
					SecurityContext: &corev1.SecurityContext{
						AllowPrivilegeEscalation: &allowPrivilegeEscalation,
						Capabilities: &corev1.Capabilities{
							Drop: []corev1.Capability{
								"ALL",
							},
						},
					},
					VolumeMounts: []corev1.VolumeMount{
						{
							Name:      "shared",
							MountPath: "/opt/app-root/src/bin",
						},
					},
				},
			},
			Containers: []corev1.Container{
				{
					Name:            "main",
					Image:           svcOpts.PodImage,
					ImagePullPolicy: svcOpts.ImagePullPolicy,
					Command:         generateCmd(svcOpts, job),
					Args:            generateArgs(svcOpts, job, log),
					SecurityContext: &corev1.SecurityContext{
						AllowPrivilegeEscalation: &allowPrivilegeEscalation,
						Capabilities: &corev1.Capabilities{
							Drop: []corev1.Capability{
								"ALL",
							},
						},
					},
					Env: []corev1.EnvVar{
						{
							Name:  "TRUST_REMOTE_CODE",
							Value: "0",
						},
						{
							Name:  "HF_DATASETS_TRUST_REMOTE_CODE",
							Value: "0",
						},
						{
							Name:  "HF_DATASETS_OFFLINE",
							Value: "1",
						},
						{
							Name:  "HF_HUB_OFFLINE",
							Value: "1",
						},
						{
							Name:  "TRANSFORMERS_OFFLINE",
							Value: "1",
						},
						{
							Name:  "HF_EVALUATE_OFFLINE",
							Value: "1",
						},
					},
					VolumeMounts: []corev1.VolumeMount{
						{
							Name:      "shared",
							MountPath: "/opt/app-root/src/bin",
						},
						{
							Name:      "outputs",
							MountPath: "/opt/app-root/src/output",
						},
					},
				},
			},
			SecurityContext: &corev1.PodSecurityContext{
				RunAsNonRoot: &runAsNonRootUser,
				SeccompProfile: &corev1.SeccompProfile{
					Type: corev1.SeccompProfileTypeRuntimeDefault,
				},
			},
			Volumes: []corev1.Volume{
				{
					Name: "shared", VolumeSource: corev1.VolumeSource{
						EmptyDir: &corev1.EmptyDirVolumeSource{},
					},
				},
				{
					Name: "outputs", VolumeSource: corev1.VolumeSource{
						PersistentVolumeClaim: &corev1.PersistentVolumeClaimVolumeSource{
							ClaimName: jobName + "-pvc",
							ReadOnly:  false,
						},
					},
				},
			},
			RestartPolicy: corev1.RestartPolicyNever,
		},
	}

	newPod := CreatePod(svcOpts, job, log)

	assert.Equal(t, expect, newPod)
}

func Test_ValidateBatchSize(t *testing.T) {
	maxBatchSize := 32
	logger := log.Log.WithName("tests")
	scenarios := []struct {
		provided  string
		validated string
	}{
		{"5", "5"},
		{"auto", "auto"},
		{"auto:3", "auto:3"},
		{"auto:0", "auto:" + strconv.Itoa(maxBatchSize)},
		{"auto:-5", "auto:" + strconv.Itoa(maxBatchSize)},
		{"64", strconv.Itoa(maxBatchSize)},
		{"-5", DefaultBatchSize},
		{"invalid", DefaultBatchSize},
		{"0", DefaultBatchSize},
		{"auto:auto", "auto:" + strconv.Itoa(maxBatchSize)},
	}

	for _, scenario := range scenarios {
		result := validateBatchSize(scenario.provided, maxBatchSize, logger)
		if result != scenario.validated {
			t.Errorf("validateBatchSize(%q) = %q; want %q", scenario.provided, result, scenario.validated)
		}
	}
}

// Test_OfflineMode tests that if the offline mode is set the configuration is correct
func Test_OfflineMode(t *testing.T) {
	log := log.FromContext(context.Background())
	svcOpts := &serviceOptions{
		PodImage:        "podimage:latest",
		DriverImage:     "driver:latest",
		ImagePullPolicy: corev1.PullAlways,
	}

	jobName := "test"
	pvcName := "my-pvc"
	var job = &lmesv1alpha1.LMEvalJob{
		ObjectMeta: metav1.ObjectMeta{
			Name:      jobName,
			Namespace: "default",
			UID:       "for-testing",
		},
		TypeMeta: metav1.TypeMeta{
			Kind:       lmesv1alpha1.KindName,
			APIVersion: lmesv1alpha1.Version,
		},
		Spec: lmesv1alpha1.LMEvalJobSpec{
			Model: "test",
			ModelArgs: []lmesv1alpha1.Arg{
				{Name: "arg1", Value: "value1"},
			},
			TaskList: lmesv1alpha1.TaskList{
				TaskNames: []string{"task1", "task2"},
			},
			Offline: &lmesv1alpha1.OfflineSpec{
				StorageSpec: lmesv1alpha1.OfflineStorageSpec{
					PersistentVolumeClaimName: pvcName,
				},
			},
		},
	}

	expect := &corev1.Pod{
		ObjectMeta: metav1.ObjectMeta{
			Name:      "test",
			Namespace: "default",
			Labels: map[string]string{
				"app.kubernetes.io/name": "ta-lmes",
			},
			OwnerReferences: []metav1.OwnerReference{
				{
					APIVersion: lmesv1alpha1.Version,
					Kind:       lmesv1alpha1.KindName,
					Name:       "test",
					Controller: &isController,
					UID:        "for-testing",
				},
			},
		},
		TypeMeta: metav1.TypeMeta{
			Kind:       "Pod",
			APIVersion: "v1",
		},
		Spec: corev1.PodSpec{
			InitContainers: []corev1.Container{
				{
					Name:            "driver",
					Image:           svcOpts.DriverImage,
					ImagePullPolicy: svcOpts.ImagePullPolicy,
					Command:         []string{DriverPath, "--copy", DestDriverPath},
					SecurityContext: &corev1.SecurityContext{
						AllowPrivilegeEscalation: &allowPrivilegeEscalation,
						Capabilities: &corev1.Capabilities{
							Drop: []corev1.Capability{
								"ALL",
							},
						},
					},
					VolumeMounts: []corev1.VolumeMount{
						{
							Name:      "shared",
							MountPath: "/opt/app-root/src/bin",
						},
					},
				},
			},
			Containers: []corev1.Container{
				{
					Name:            "main",
					Image:           svcOpts.PodImage,
					ImagePullPolicy: svcOpts.ImagePullPolicy,
					Command:         generateCmd(svcOpts, job),
					Args:            generateArgs(svcOpts, job, log),
					SecurityContext: &corev1.SecurityContext{
						AllowPrivilegeEscalation: &allowPrivilegeEscalation,
						Capabilities: &corev1.Capabilities{
							Drop: []corev1.Capability{
								"ALL",
							},
						},
					},
					Env: []corev1.EnvVar{
						{
							Name:  "TRUST_REMOTE_CODE",
							Value: "0",
						},
						{
							Name:  "HF_DATASETS_TRUST_REMOTE_CODE",
							Value: "0",
						},
						{
							Name:  "HF_DATASETS_OFFLINE",
							Value: "1",
						},
						{
							Name:  "HF_HUB_OFFLINE",
							Value: "1",
						},
						{
							Name:  "TRANSFORMERS_OFFLINE",
							Value: "1",
						},
						{
							Name:  "HF_EVALUATE_OFFLINE",
							Value: "1",
						},
					},
					VolumeMounts: []corev1.VolumeMount{
						{
							Name:      "shared",
							MountPath: "/opt/app-root/src/bin",
						},
						{
							Name:      "offline",
							MountPath: "/opt/app-root/src/hf_home",
						},
					},
				},
			},
			SecurityContext: &corev1.PodSecurityContext{
				RunAsNonRoot: &runAsNonRootUser,
				SeccompProfile: &corev1.SeccompProfile{
					Type: corev1.SeccompProfileTypeRuntimeDefault,
				},
			},
			Volumes: []corev1.Volume{
				{
					Name: "shared", VolumeSource: corev1.VolumeSource{
						EmptyDir: &corev1.EmptyDirVolumeSource{},
					},
				},
				{
					Name: "offline", VolumeSource: corev1.VolumeSource{
						PersistentVolumeClaim: &corev1.PersistentVolumeClaimVolumeSource{
							ClaimName: pvcName,
							ReadOnly:  false,
						},
					},
				},
			},
			RestartPolicy: corev1.RestartPolicyNever,
		},
	}

	newPod := CreatePod(svcOpts, job, log)

	assert.Equal(t, expect, newPod)
}

<<<<<<< HEAD
// Test_ProtectedVars tests that if the protected env vars are set from spec.pod mode
// they will not be changed in the pod
func Test_ProtectedVars(t *testing.T) {
	log := log.FromContext(context.Background())
	svcOpts := &serviceOptions{
		PodImage:        "podimage:latest",
		DriverImage:     "driver:latest",
		ImagePullPolicy: corev1.PullAlways,
=======
// Test_OnlineModeDisabled tests that if the online mode is set, but the controller disables it
// it will still run in offline mode
func Test_OnlineModeDisabled(t *testing.T) {
	log := log.FromContext(context.Background())
	svcOpts := &serviceOptions{
		PodImage:           "podimage:latest",
		DriverImage:        "driver:latest",
		ImagePullPolicy:    corev1.PullAlways,
		AllowOnline:        false,
		AllowCodeExecution: false,
>>>>>>> af7b7acf
	}

	jobName := "test"
	pvcName := "my-pvc"
<<<<<<< HEAD
=======
	allowOnline := true
	allowCodeExecution := true
>>>>>>> af7b7acf
	var job = &lmesv1alpha1.LMEvalJob{
		ObjectMeta: metav1.ObjectMeta{
			Name:      jobName,
			Namespace: "default",
			UID:       "for-testing",
		},
		TypeMeta: metav1.TypeMeta{
			Kind:       lmesv1alpha1.KindName,
			APIVersion: lmesv1alpha1.Version,
		},
		Spec: lmesv1alpha1.LMEvalJobSpec{
<<<<<<< HEAD
			Model: "test",
=======
			AllowOnline:        &allowOnline,
			AllowCodeExecution: &allowCodeExecution,
			Model:              "test",
>>>>>>> af7b7acf
			ModelArgs: []lmesv1alpha1.Arg{
				{Name: "arg1", Value: "value1"},
			},
			TaskList: lmesv1alpha1.TaskList{
				TaskNames: []string{"task1", "task2"},
			},
			Offline: &lmesv1alpha1.OfflineSpec{
				StorageSpec: lmesv1alpha1.OfflineStorageSpec{
					PersistentVolumeClaimName: pvcName,
				},
			},
<<<<<<< HEAD
			Pod: &lmesv1alpha1.LMEvalPodSpec{
				Container: &lmesv1alpha1.LMEvalContainer{
					Env: []corev1.EnvVar{
						{
							Name:  "HF_HUB_OFFLINE",
							Value: "0",
						},
						{
							Name:  "NOT_PROTECTED",
							Value: "True",
						},
						{
							Name:  "TRUST_REMOTE_CODE",
							Value: "1",
						},
					},
				},
			},
=======
>>>>>>> af7b7acf
		},
	}

	expect := &corev1.Pod{
		ObjectMeta: metav1.ObjectMeta{
			Name:      "test",
			Namespace: "default",
			Labels: map[string]string{
				"app.kubernetes.io/name": "ta-lmes",
			},
			OwnerReferences: []metav1.OwnerReference{
				{
					APIVersion: lmesv1alpha1.Version,
					Kind:       lmesv1alpha1.KindName,
					Name:       "test",
					Controller: &isController,
					UID:        "for-testing",
				},
			},
		},
		TypeMeta: metav1.TypeMeta{
			Kind:       "Pod",
			APIVersion: "v1",
		},
		Spec: corev1.PodSpec{
			InitContainers: []corev1.Container{
				{
					Name:            "driver",
					Image:           svcOpts.DriverImage,
					ImagePullPolicy: svcOpts.ImagePullPolicy,
					Command:         []string{DriverPath, "--copy", DestDriverPath},
					SecurityContext: &corev1.SecurityContext{
						AllowPrivilegeEscalation: &allowPrivilegeEscalation,
						Capabilities: &corev1.Capabilities{
							Drop: []corev1.Capability{
								"ALL",
							},
						},
					},
					VolumeMounts: []corev1.VolumeMount{
						{
							Name:      "shared",
							MountPath: "/opt/app-root/src/bin",
						},
					},
				},
			},
			Containers: []corev1.Container{
				{
					Name:            "main",
					Image:           svcOpts.PodImage,
					ImagePullPolicy: svcOpts.ImagePullPolicy,
					Command:         generateCmd(svcOpts, job),
					Args:            generateArgs(svcOpts, job, log),
					SecurityContext: &corev1.SecurityContext{
						AllowPrivilegeEscalation: &allowPrivilegeEscalation,
						Capabilities: &corev1.Capabilities{
							Drop: []corev1.Capability{
								"ALL",
							},
						},
					},
					Env: []corev1.EnvVar{
						{
<<<<<<< HEAD
							Name:  "NOT_PROTECTED",
							Value: "True",
						},
						{
=======
>>>>>>> af7b7acf
							Name:  "TRUST_REMOTE_CODE",
							Value: "0",
						},
						{
							Name:  "HF_DATASETS_TRUST_REMOTE_CODE",
							Value: "0",
						},
						{
							Name:  "HF_DATASETS_OFFLINE",
							Value: "1",
						},
						{
							Name:  "HF_HUB_OFFLINE",
							Value: "1",
						},
						{
							Name:  "TRANSFORMERS_OFFLINE",
							Value: "1",
						},
						{
							Name:  "HF_EVALUATE_OFFLINE",
							Value: "1",
						},
					},
					VolumeMounts: []corev1.VolumeMount{
						{
							Name:      "shared",
							MountPath: "/opt/app-root/src/bin",
						},
						{
							Name:      "offline",
							MountPath: "/opt/app-root/src/hf_home",
						},
					},
				},
			},
			SecurityContext: &corev1.PodSecurityContext{
				RunAsNonRoot: &runAsNonRootUser,
				SeccompProfile: &corev1.SeccompProfile{
					Type: corev1.SeccompProfileTypeRuntimeDefault,
				},
			},
			Volumes: []corev1.Volume{
				{
					Name: "shared", VolumeSource: corev1.VolumeSource{
						EmptyDir: &corev1.EmptyDirVolumeSource{},
					},
				},
				{
					Name: "offline", VolumeSource: corev1.VolumeSource{
						PersistentVolumeClaim: &corev1.PersistentVolumeClaimVolumeSource{
							ClaimName: pvcName,
							ReadOnly:  false,
						},
					},
				},
			},
			RestartPolicy: corev1.RestartPolicyNever,
		},
	}

	newPod := CreatePod(svcOpts, job, log)

	assert.Equal(t, expect, newPod)
}

// Test_OnlineMode tests that if the online mode is set the configuration is correct
func Test_OnlineMode(t *testing.T) {
	log := log.FromContext(context.Background())
	svcOpts := &serviceOptions{
		PodImage:        "podimage:latest",
		DriverImage:     "driver:latest",
		ImagePullPolicy: corev1.PullAlways,
		AllowOnline:     true,
	}

	allowOnline := true
	jobName := "test"
	pvcName := "my-pvc"
	var job = &lmesv1alpha1.LMEvalJob{
		ObjectMeta: metav1.ObjectMeta{
			Name:      jobName,
			Namespace: "default",
			UID:       "for-testing",
		},
		TypeMeta: metav1.TypeMeta{
			Kind:       lmesv1alpha1.KindName,
			APIVersion: lmesv1alpha1.Version,
		},
		Spec: lmesv1alpha1.LMEvalJobSpec{
			Model: "test",
			ModelArgs: []lmesv1alpha1.Arg{
				{Name: "arg1", Value: "value1"},
			},
			TaskList: lmesv1alpha1.TaskList{
				TaskNames: []string{"task1", "task2"},
			},
			Offline: &lmesv1alpha1.OfflineSpec{
				StorageSpec: lmesv1alpha1.OfflineStorageSpec{
					PersistentVolumeClaimName: pvcName,
				},
			},
			AllowOnline: &allowOnline,
		},
	}

	expect := &corev1.Pod{
		ObjectMeta: metav1.ObjectMeta{
			Name:      "test",
			Namespace: "default",
			Labels: map[string]string{
				"app.kubernetes.io/name": "ta-lmes",
			},
			OwnerReferences: []metav1.OwnerReference{
				{
					APIVersion: lmesv1alpha1.Version,
					Kind:       lmesv1alpha1.KindName,
					Name:       "test",
					Controller: &isController,
					UID:        "for-testing",
				},
			},
		},
		TypeMeta: metav1.TypeMeta{
			Kind:       "Pod",
			APIVersion: "v1",
		},
		Spec: corev1.PodSpec{
			InitContainers: []corev1.Container{
				{
					Name:            "driver",
					Image:           svcOpts.DriverImage,
					ImagePullPolicy: svcOpts.ImagePullPolicy,
					Command:         []string{DriverPath, "--copy", DestDriverPath},
					SecurityContext: &corev1.SecurityContext{
						AllowPrivilegeEscalation: &allowPrivilegeEscalation,
						Capabilities: &corev1.Capabilities{
							Drop: []corev1.Capability{
								"ALL",
							},
						},
					},
					VolumeMounts: []corev1.VolumeMount{
						{
							Name:      "shared",
							MountPath: "/opt/app-root/src/bin",
						},
					},
				},
			},
			Containers: []corev1.Container{
				{
					Name:            "main",
					Image:           svcOpts.PodImage,
					ImagePullPolicy: svcOpts.ImagePullPolicy,
					Command:         generateCmd(svcOpts, job),
					Args:            generateArgs(svcOpts, job, log),
					SecurityContext: &corev1.SecurityContext{
						AllowPrivilegeEscalation: &allowPrivilegeEscalation,
						Capabilities: &corev1.Capabilities{
							Drop: []corev1.Capability{
								"ALL",
							},
						},
					},
					Env: []corev1.EnvVar{
						{
							Name:  "TRUST_REMOTE_CODE",
							Value: "0",
						},
						{
							Name:  "HF_DATASETS_TRUST_REMOTE_CODE",
							Value: "0",
						},
					},
					VolumeMounts: []corev1.VolumeMount{
						{
							Name:      "shared",
							MountPath: "/opt/app-root/src/bin",
						},
						{
							Name:      "offline",
							MountPath: "/opt/app-root/src/hf_home",
						},
					},
				},
			},
			SecurityContext: &corev1.PodSecurityContext{
				RunAsNonRoot: &runAsNonRootUser,
				SeccompProfile: &corev1.SeccompProfile{
					Type: corev1.SeccompProfileTypeRuntimeDefault,
				},
			},
			Volumes: []corev1.Volume{
				{
					Name: "shared", VolumeSource: corev1.VolumeSource{
						EmptyDir: &corev1.EmptyDirVolumeSource{},
					},
				},
				{
					Name: "offline", VolumeSource: corev1.VolumeSource{
						PersistentVolumeClaim: &corev1.PersistentVolumeClaimVolumeSource{
							ClaimName: pvcName,
							ReadOnly:  false,
						},
					},
				},
			},
			RestartPolicy: corev1.RestartPolicyNever,
		},
	}

	newPod := CreatePod(svcOpts, job, log)

	assert.Equal(t, expect, newPod)
}

// Test_AllowCodeOnlineMode tests that if the online mode and allow code is set the configuration is correct
func Test_AllowCodeOnlineMode(t *testing.T) {
	log := log.FromContext(context.Background())
	svcOpts := &serviceOptions{
		PodImage:           "podimage:latest",
		DriverImage:        "driver:latest",
		ImagePullPolicy:    corev1.PullAlways,
		AllowOnline:        true,
		AllowCodeExecution: true,
	}

	jobName := "test"
	pvcName := "my-pvc"
	allowOnline := true
	allowCode := true
	var job = &lmesv1alpha1.LMEvalJob{
		ObjectMeta: metav1.ObjectMeta{
			Name:      jobName,
			Namespace: "default",
			UID:       "for-testing",
		},
		TypeMeta: metav1.TypeMeta{
			Kind:       lmesv1alpha1.KindName,
			APIVersion: lmesv1alpha1.Version,
		},
		Spec: lmesv1alpha1.LMEvalJobSpec{
			Model: "test",
			ModelArgs: []lmesv1alpha1.Arg{
				{Name: "arg1", Value: "value1"},
			},
			TaskList: lmesv1alpha1.TaskList{
				TaskNames: []string{"task1", "task2"},
			},
			Offline: &lmesv1alpha1.OfflineSpec{
				StorageSpec: lmesv1alpha1.OfflineStorageSpec{
					PersistentVolumeClaimName: pvcName,
				},
			},
			AllowOnline:        &allowOnline,
			AllowCodeExecution: &allowCode,
		},
	}

	expect := &corev1.Pod{
		ObjectMeta: metav1.ObjectMeta{
			Name:      "test",
			Namespace: "default",
			Labels: map[string]string{
				"app.kubernetes.io/name": "ta-lmes",
			},
			OwnerReferences: []metav1.OwnerReference{
				{
					APIVersion: lmesv1alpha1.Version,
					Kind:       lmesv1alpha1.KindName,
					Name:       "test",
					Controller: &isController,
					UID:        "for-testing",
				},
			},
		},
		TypeMeta: metav1.TypeMeta{
			Kind:       "Pod",
			APIVersion: "v1",
		},
		Spec: corev1.PodSpec{
			InitContainers: []corev1.Container{
				{
					Name:            "driver",
					Image:           svcOpts.DriverImage,
					ImagePullPolicy: svcOpts.ImagePullPolicy,
					Command:         []string{DriverPath, "--copy", DestDriverPath},
					SecurityContext: &corev1.SecurityContext{
						AllowPrivilegeEscalation: &allowPrivilegeEscalation,
						Capabilities: &corev1.Capabilities{
							Drop: []corev1.Capability{
								"ALL",
							},
						},
					},
					VolumeMounts: []corev1.VolumeMount{
						{
							Name:      "shared",
							MountPath: "/opt/app-root/src/bin",
						},
					},
				},
			},
			Containers: []corev1.Container{
				{
					Name:            "main",
					Image:           svcOpts.PodImage,
					ImagePullPolicy: svcOpts.ImagePullPolicy,
					Command:         generateCmd(svcOpts, job),
					Args:            generateArgs(svcOpts, job, log),
					SecurityContext: &corev1.SecurityContext{
						AllowPrivilegeEscalation: &allowPrivilegeEscalation,
						Capabilities: &corev1.Capabilities{
							Drop: []corev1.Capability{
								"ALL",
							},
						},
					},
					VolumeMounts: []corev1.VolumeMount{
						{
							Name:      "shared",
							MountPath: "/opt/app-root/src/bin",
						},
						{
							Name:      "offline",
							MountPath: "/opt/app-root/src/hf_home",
						},
					},
				},
			},
			SecurityContext: &corev1.PodSecurityContext{
				RunAsNonRoot: &runAsNonRootUser,
				SeccompProfile: &corev1.SeccompProfile{
					Type: corev1.SeccompProfileTypeRuntimeDefault,
				},
			},
			Volumes: []corev1.Volume{
				{
					Name: "shared", VolumeSource: corev1.VolumeSource{
						EmptyDir: &corev1.EmptyDirVolumeSource{},
					},
				},
				{
					Name: "offline", VolumeSource: corev1.VolumeSource{
						PersistentVolumeClaim: &corev1.PersistentVolumeClaimVolumeSource{
							ClaimName: pvcName,
							ReadOnly:  false,
						},
					},
				},
			},
			RestartPolicy: corev1.RestartPolicyNever,
		},
	}

	newPod := CreatePod(svcOpts, job, log)

	assert.Equal(t, expect, newPod)
}

// Test_AllowCodeOfflineMode tests that if the online mode is set the configuration is correct
func Test_AllowCodeOfflineMode(t *testing.T) {
	log := log.FromContext(context.Background())
	svcOpts := &serviceOptions{
		PodImage:           "podimage:latest",
		DriverImage:        "driver:latest",
		ImagePullPolicy:    corev1.PullAlways,
		AllowOnline:        true,
		AllowCodeExecution: true,
	}

	jobName := "test"
	pvcName := "my-pvc"
	allowCode := true
	var job = &lmesv1alpha1.LMEvalJob{
		ObjectMeta: metav1.ObjectMeta{
			Name:      jobName,
			Namespace: "default",
			UID:       "for-testing",
		},
		TypeMeta: metav1.TypeMeta{
			Kind:       lmesv1alpha1.KindName,
			APIVersion: lmesv1alpha1.Version,
		},
		Spec: lmesv1alpha1.LMEvalJobSpec{
			Model: "test",
			ModelArgs: []lmesv1alpha1.Arg{
				{Name: "arg1", Value: "value1"},
			},
			TaskList: lmesv1alpha1.TaskList{
				TaskNames: []string{"task1", "task2"},
			},
			Offline: &lmesv1alpha1.OfflineSpec{
				StorageSpec: lmesv1alpha1.OfflineStorageSpec{
					PersistentVolumeClaimName: pvcName,
				},
			},
			AllowCodeExecution: &allowCode,
		},
	}

	expect := &corev1.Pod{
		ObjectMeta: metav1.ObjectMeta{
			Name:      "test",
			Namespace: "default",
			Labels: map[string]string{
				"app.kubernetes.io/name": "ta-lmes",
			},
			OwnerReferences: []metav1.OwnerReference{
				{
					APIVersion: lmesv1alpha1.Version,
					Kind:       lmesv1alpha1.KindName,
					Name:       "test",
					Controller: &isController,
					UID:        "for-testing",
				},
			},
		},
		TypeMeta: metav1.TypeMeta{
			Kind:       "Pod",
			APIVersion: "v1",
		},
		Spec: corev1.PodSpec{
			InitContainers: []corev1.Container{
				{
					Name:            "driver",
					Image:           svcOpts.DriverImage,
					ImagePullPolicy: svcOpts.ImagePullPolicy,
					Command:         []string{DriverPath, "--copy", DestDriverPath},
					SecurityContext: &corev1.SecurityContext{
						AllowPrivilegeEscalation: &allowPrivilegeEscalation,
						Capabilities: &corev1.Capabilities{
							Drop: []corev1.Capability{
								"ALL",
							},
						},
					},
					VolumeMounts: []corev1.VolumeMount{
						{
							Name:      "shared",
							MountPath: "/opt/app-root/src/bin",
						},
					},
				},
			},
			Containers: []corev1.Container{
				{
					Name:            "main",
					Image:           svcOpts.PodImage,
					ImagePullPolicy: svcOpts.ImagePullPolicy,
					Command:         generateCmd(svcOpts, job),
					Args:            generateArgs(svcOpts, job, log),
					SecurityContext: &corev1.SecurityContext{
						AllowPrivilegeEscalation: &allowPrivilegeEscalation,
						Capabilities: &corev1.Capabilities{
							Drop: []corev1.Capability{
								"ALL",
							},
						},
					},
					Env: []corev1.EnvVar{
						{
							Name:  "HF_DATASETS_OFFLINE",
							Value: "1",
						},
						{
							Name:  "HF_HUB_OFFLINE",
							Value: "1",
						},
						{
							Name:  "TRANSFORMERS_OFFLINE",
							Value: "1",
						},
						{
							Name:  "HF_EVALUATE_OFFLINE",
							Value: "1",
						},
					},
					VolumeMounts: []corev1.VolumeMount{
						{
							Name:      "shared",
							MountPath: "/opt/app-root/src/bin",
						},
						{
							Name:      "offline",
							MountPath: "/opt/app-root/src/hf_home",
						},
					},
				},
			},
			SecurityContext: &corev1.PodSecurityContext{
				RunAsNonRoot: &runAsNonRootUser,
				SeccompProfile: &corev1.SeccompProfile{
					Type: corev1.SeccompProfileTypeRuntimeDefault,
				},
			},
			Volumes: []corev1.Volume{
				{
					Name: "shared", VolumeSource: corev1.VolumeSource{
						EmptyDir: &corev1.EmptyDirVolumeSource{},
					},
				},
				{
					Name: "offline", VolumeSource: corev1.VolumeSource{
						PersistentVolumeClaim: &corev1.PersistentVolumeClaimVolumeSource{
							ClaimName: pvcName,
							ReadOnly:  false,
						},
					},
				},
			},
			RestartPolicy: corev1.RestartPolicyNever,
		},
	}

	newPod := CreatePod(svcOpts, job, log)

	assert.Equal(t, expect, newPod)
}

// Test_OfflineModeWithOutput tests that if the offline mode is set the configuration is correct, even when custom output is set
func Test_OfflineModeWithOutput(t *testing.T) {
	log := log.FromContext(context.Background())
	svcOpts := &serviceOptions{
		PodImage:        "podimage:latest",
		DriverImage:     "driver:latest",
		ImagePullPolicy: corev1.PullAlways,
	}

	jobName := "test"
	offlinePvcName := "offline-pvc"
	outputPvcName := "output-pvc"
	var job = &lmesv1alpha1.LMEvalJob{
		ObjectMeta: metav1.ObjectMeta{
			Name:      jobName,
			Namespace: "default",
			UID:       "for-testing",
		},
		TypeMeta: metav1.TypeMeta{
			Kind:       lmesv1alpha1.KindName,
			APIVersion: lmesv1alpha1.Version,
		},
		Spec: lmesv1alpha1.LMEvalJobSpec{
			Model: "test",
			ModelArgs: []lmesv1alpha1.Arg{
				{Name: "arg1", Value: "value1"},
			},
			TaskList: lmesv1alpha1.TaskList{
				TaskNames: []string{"task1", "task2"},
			},
			Offline: &lmesv1alpha1.OfflineSpec{
				StorageSpec: lmesv1alpha1.OfflineStorageSpec{
					PersistentVolumeClaimName: offlinePvcName,
				},
			},
			Outputs: &lmesv1alpha1.Outputs{
				PersistentVolumeClaimName: &outputPvcName,
			},
		},
	}

	expect := &corev1.Pod{
		ObjectMeta: metav1.ObjectMeta{
			Name:      "test",
			Namespace: "default",
			Labels: map[string]string{
				"app.kubernetes.io/name": "ta-lmes",
			},
			OwnerReferences: []metav1.OwnerReference{
				{
					APIVersion: lmesv1alpha1.Version,
					Kind:       lmesv1alpha1.KindName,
					Name:       "test",
					Controller: &isController,
					UID:        "for-testing",
				},
			},
		},
		TypeMeta: metav1.TypeMeta{
			Kind:       "Pod",
			APIVersion: "v1",
		},
		Spec: corev1.PodSpec{
			InitContainers: []corev1.Container{
				{
					Name:            "driver",
					Image:           svcOpts.DriverImage,
					ImagePullPolicy: svcOpts.ImagePullPolicy,
					Command:         []string{DriverPath, "--copy", DestDriverPath},
					SecurityContext: &corev1.SecurityContext{
						AllowPrivilegeEscalation: &allowPrivilegeEscalation,
						Capabilities: &corev1.Capabilities{
							Drop: []corev1.Capability{
								"ALL",
							},
						},
					},
					VolumeMounts: []corev1.VolumeMount{
						{
							Name:      "shared",
							MountPath: "/opt/app-root/src/bin",
						},
					},
				},
			},
			Containers: []corev1.Container{
				{
					Name:            "main",
					Image:           svcOpts.PodImage,
					ImagePullPolicy: svcOpts.ImagePullPolicy,
					Command:         generateCmd(svcOpts, job),
					Args:            generateArgs(svcOpts, job, log),
					SecurityContext: &corev1.SecurityContext{
						AllowPrivilegeEscalation: &allowPrivilegeEscalation,
						Capabilities: &corev1.Capabilities{
							Drop: []corev1.Capability{
								"ALL",
							},
						},
					},
					Env: []corev1.EnvVar{
						{
							Name:  "TRUST_REMOTE_CODE",
							Value: "0",
						},
						{
							Name:  "HF_DATASETS_TRUST_REMOTE_CODE",
							Value: "0",
						},
						{
							Name:  "HF_DATASETS_OFFLINE",
							Value: "1",
						},
						{
							Name:  "HF_HUB_OFFLINE",
							Value: "1",
						},
						{
							Name:  "TRANSFORMERS_OFFLINE",
							Value: "1",
						},
						{
							Name:  "HF_EVALUATE_OFFLINE",
							Value: "1",
						},
					},
					VolumeMounts: []corev1.VolumeMount{
						{
							Name:      "shared",
							MountPath: "/opt/app-root/src/bin",
						},
						{
							Name:      "outputs",
							MountPath: "/opt/app-root/src/output",
						},
						{
							Name:      "offline",
							MountPath: "/opt/app-root/src/hf_home",
						},
					},
				},
			},
			SecurityContext: &corev1.PodSecurityContext{
				RunAsNonRoot: &runAsNonRootUser,
				SeccompProfile: &corev1.SeccompProfile{
					Type: corev1.SeccompProfileTypeRuntimeDefault,
				},
			},
			Volumes: []corev1.Volume{
				{
					Name: "shared", VolumeSource: corev1.VolumeSource{
						EmptyDir: &corev1.EmptyDirVolumeSource{},
					},
				},
				{
					Name: "outputs", VolumeSource: corev1.VolumeSource{
						PersistentVolumeClaim: &corev1.PersistentVolumeClaimVolumeSource{
							ClaimName: outputPvcName,
							ReadOnly:  false,
						},
					},
				},
				{
					Name: "offline", VolumeSource: corev1.VolumeSource{
						PersistentVolumeClaim: &corev1.PersistentVolumeClaimVolumeSource{
							ClaimName: offlinePvcName,
							ReadOnly:  false,
						},
					},
				},
			},
			RestartPolicy: corev1.RestartPolicyNever,
		},
	}

	newPod := CreatePod(svcOpts, job, log)

	assert.Equal(t, expect, newPod)
}<|MERGE_RESOLUTION|>--- conflicted
+++ resolved
@@ -1683,7 +1683,6 @@
 	assert.Equal(t, expect, newPod)
 }
 
-<<<<<<< HEAD
 // Test_ProtectedVars tests that if the protected env vars are set from spec.pod mode
 // they will not be changed in the pod
 func Test_ProtectedVars(t *testing.T) {
@@ -1692,7 +1691,185 @@
 		PodImage:        "podimage:latest",
 		DriverImage:     "driver:latest",
 		ImagePullPolicy: corev1.PullAlways,
-=======
+	}
+
+	jobName := "test"
+	pvcName := "my-pvc"
+	var job = &lmesv1alpha1.LMEvalJob{
+		ObjectMeta: metav1.ObjectMeta{
+			Name:      jobName,
+			Namespace: "default",
+			UID:       "for-testing",
+		},
+		TypeMeta: metav1.TypeMeta{
+			Kind:       lmesv1alpha1.KindName,
+			APIVersion: lmesv1alpha1.Version,
+		},
+		Spec: lmesv1alpha1.LMEvalJobSpec{
+			Model: "test",
+			ModelArgs: []lmesv1alpha1.Arg{
+				{Name: "arg1", Value: "value1"},
+			},
+			TaskList: lmesv1alpha1.TaskList{
+				TaskNames: []string{"task1", "task2"},
+			},
+			Offline: &lmesv1alpha1.OfflineSpec{
+				StorageSpec: lmesv1alpha1.OfflineStorageSpec{
+					PersistentVolumeClaimName: pvcName,
+				},
+			},
+			Pod: &lmesv1alpha1.LMEvalPodSpec{
+				Container: &lmesv1alpha1.LMEvalContainer{
+					Env: []corev1.EnvVar{
+						{
+							Name:  "HF_HUB_OFFLINE",
+							Value: "0",
+						},
+						{
+							Name:  "NOT_PROTECTED",
+							Value: "True",
+						},
+						{
+							Name:  "TRUST_REMOTE_CODE",
+							Value: "1",
+						},
+					},
+				},
+			},
+		},
+	}
+
+	expect := &corev1.Pod{
+		ObjectMeta: metav1.ObjectMeta{
+			Name:      "test",
+			Namespace: "default",
+			Labels: map[string]string{
+				"app.kubernetes.io/name": "ta-lmes",
+			},
+			OwnerReferences: []metav1.OwnerReference{
+				{
+					APIVersion: lmesv1alpha1.Version,
+					Kind:       lmesv1alpha1.KindName,
+					Name:       "test",
+					Controller: &isController,
+					UID:        "for-testing",
+				},
+			},
+		},
+		TypeMeta: metav1.TypeMeta{
+			Kind:       "Pod",
+			APIVersion: "v1",
+		},
+		Spec: corev1.PodSpec{
+			InitContainers: []corev1.Container{
+				{
+					Name:            "driver",
+					Image:           svcOpts.DriverImage,
+					ImagePullPolicy: svcOpts.ImagePullPolicy,
+					Command:         []string{DriverPath, "--copy", DestDriverPath},
+					SecurityContext: &corev1.SecurityContext{
+						AllowPrivilegeEscalation: &allowPrivilegeEscalation,
+						Capabilities: &corev1.Capabilities{
+							Drop: []corev1.Capability{
+								"ALL",
+							},
+						},
+					},
+					VolumeMounts: []corev1.VolumeMount{
+						{
+							Name:      "shared",
+							MountPath: "/opt/app-root/src/bin",
+						},
+					},
+				},
+			},
+			Containers: []corev1.Container{
+				{
+					Name:            "main",
+					Image:           svcOpts.PodImage,
+					ImagePullPolicy: svcOpts.ImagePullPolicy,
+					Command:         generateCmd(svcOpts, job),
+					Args:            generateArgs(svcOpts, job, log),
+					SecurityContext: &corev1.SecurityContext{
+						AllowPrivilegeEscalation: &allowPrivilegeEscalation,
+						Capabilities: &corev1.Capabilities{
+							Drop: []corev1.Capability{
+								"ALL",
+							},
+						},
+					},
+					Env: []corev1.EnvVar{
+						{
+							Name:  "NOT_PROTECTED",
+							Value: "True",
+						},
+						{
+							Name:  "TRUST_REMOTE_CODE",
+							Value: "0",
+						},
+						{
+							Name:  "HF_DATASETS_TRUST_REMOTE_CODE",
+							Value: "0",
+						},
+						{
+							Name:  "HF_DATASETS_OFFLINE",
+							Value: "1",
+						},
+						{
+							Name:  "HF_HUB_OFFLINE",
+							Value: "1",
+						},
+						{
+							Name:  "TRANSFORMERS_OFFLINE",
+							Value: "1",
+						},
+						{
+							Name:  "HF_EVALUATE_OFFLINE",
+							Value: "1",
+						},
+					},
+					VolumeMounts: []corev1.VolumeMount{
+						{
+							Name:      "shared",
+							MountPath: "/opt/app-root/src/bin",
+						},
+						{
+							Name:      "offline",
+							MountPath: "/opt/app-root/src/hf_home",
+						},
+					},
+				},
+			},
+			SecurityContext: &corev1.PodSecurityContext{
+				RunAsNonRoot: &runAsNonRootUser,
+				SeccompProfile: &corev1.SeccompProfile{
+					Type: corev1.SeccompProfileTypeRuntimeDefault,
+				},
+			},
+			Volumes: []corev1.Volume{
+				{
+					Name: "shared", VolumeSource: corev1.VolumeSource{
+						EmptyDir: &corev1.EmptyDirVolumeSource{},
+					},
+				},
+				{
+					Name: "offline", VolumeSource: corev1.VolumeSource{
+						PersistentVolumeClaim: &corev1.PersistentVolumeClaimVolumeSource{
+							ClaimName: pvcName,
+							ReadOnly:  false,
+						},
+					},
+				},
+			},
+			RestartPolicy: corev1.RestartPolicyNever,
+		},
+	}
+
+	newPod := CreatePod(svcOpts, job, log)
+
+	assert.Equal(t, expect, newPod)
+}
+
 // Test_OnlineModeDisabled tests that if the online mode is set, but the controller disables it
 // it will still run in offline mode
 func Test_OnlineModeDisabled(t *testing.T) {
@@ -1703,16 +1880,12 @@
 		ImagePullPolicy:    corev1.PullAlways,
 		AllowOnline:        false,
 		AllowCodeExecution: false,
->>>>>>> af7b7acf
 	}
 
 	jobName := "test"
 	pvcName := "my-pvc"
-<<<<<<< HEAD
-=======
 	allowOnline := true
 	allowCodeExecution := true
->>>>>>> af7b7acf
 	var job = &lmesv1alpha1.LMEvalJob{
 		ObjectMeta: metav1.ObjectMeta{
 			Name:      jobName,
@@ -1724,13 +1897,9 @@
 			APIVersion: lmesv1alpha1.Version,
 		},
 		Spec: lmesv1alpha1.LMEvalJobSpec{
-<<<<<<< HEAD
-			Model: "test",
-=======
 			AllowOnline:        &allowOnline,
 			AllowCodeExecution: &allowCodeExecution,
 			Model:              "test",
->>>>>>> af7b7acf
 			ModelArgs: []lmesv1alpha1.Arg{
 				{Name: "arg1", Value: "value1"},
 			},
@@ -1742,27 +1911,6 @@
 					PersistentVolumeClaimName: pvcName,
 				},
 			},
-<<<<<<< HEAD
-			Pod: &lmesv1alpha1.LMEvalPodSpec{
-				Container: &lmesv1alpha1.LMEvalContainer{
-					Env: []corev1.EnvVar{
-						{
-							Name:  "HF_HUB_OFFLINE",
-							Value: "0",
-						},
-						{
-							Name:  "NOT_PROTECTED",
-							Value: "True",
-						},
-						{
-							Name:  "TRUST_REMOTE_CODE",
-							Value: "1",
-						},
-					},
-				},
-			},
-=======
->>>>>>> af7b7acf
 		},
 	}
 
@@ -1827,13 +1975,6 @@
 					},
 					Env: []corev1.EnvVar{
 						{
-<<<<<<< HEAD
-							Name:  "NOT_PROTECTED",
-							Value: "True",
-						},
-						{
-=======
->>>>>>> af7b7acf
 							Name:  "TRUST_REMOTE_CODE",
 							Value: "0",
 						},
