--- conflicted
+++ resolved
@@ -109,7 +109,6 @@
           configMap:
             name: {{.Orchestrator.Name }}-ca-bundle
             defaultMode: 420
-<<<<<<< HEAD
         {{- if .OrchestratorKubeRBACProxy }}
         - name: kube-rbac-proxy-orchestrator-config
           configMap:
@@ -122,14 +121,12 @@
             name: {{.Orchestrator.Name}}-kube-rbac-proxy-gateway-config
             defaultMode: 420
         {{- end }}
-=======
 {{- if .Orchestrator.Spec.CustomDetectorsConfig }}
         - name: custom-detectors-config
           configMap:
             name: {{.Orchestrator.Spec.CustomDetectorsConfig}}
             defaultMode: 420
 {{- end }}
->>>>>>> 311094ff
       serviceAccountName: {{.Orchestrator.Name}}-serviceaccount
       containers:
         - name: {{.Orchestrator.Name}}
