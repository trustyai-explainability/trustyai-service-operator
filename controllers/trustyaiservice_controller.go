--- conflicted
+++ resolved
@@ -34,11 +34,8 @@
 	ctrl "sigs.k8s.io/controller-runtime"
 	"sigs.k8s.io/controller-runtime/pkg/client"
 	"sigs.k8s.io/controller-runtime/pkg/log"
-<<<<<<< HEAD
+	"strconv"
 	"time"
-=======
-	"strconv"
->>>>>>> 550a7a53
 )
 
 var ErrPVCNotReady = goerrors.New("PVC is not ready")
